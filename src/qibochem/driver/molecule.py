<<<<<<< HEAD
"""
Driver for obtaining molecular integrals from either PySCF or PSI4
"""

from pathlib import Path

import numpy as np
import openfermion
import qibo
from qibo.hamiltonians import SymbolicHamiltonian

from qibochem.driver.hamiltonian import (
    fermionic_hamiltonian,
    qubit_hamiltonian,
    symbolic_hamiltonian,
)


class Molecule:
    """
    Class representing a single molecule
    """

    def __init__(self, geometry=None, charge=0, multiplicity=1, basis=None, xyz_file=None, active=None):
        """
        Args:
            geometry: Molecular coordinates in OpenFermion format
                e.g. [('H', (0.0, 0.0, 0.0)), ('H', (0.0, 0.0, 0.7))]
            charge: Net charge of molecule
            multiplicity: Spin multiplicity of molecule
            basis: Atomic orbital basis set, used for the PySCF/PSI4 calculations
            xyz_file: .xyz file containing the molecular coordinates
                Comment line should follow "{charge} {multiplicity}"
            active: Iterable representing the set of MOs to be included in the quantum simulation

        Example:
            .. testcode::
                TODO
        """
        # Basic properties
        # Define using the function arguments if xyz_file not given
        if xyz_file is None:
            self.geometry = geometry
            self.charge = charge
            self.multiplicity = multiplicity
        else:
            # Check if xyz_file exists, then fill in the Molecule attributes
            assert Path(f"{xyz_file}").exists(), f"{xyz_file} not found!"
            self.process_xyz_file(xyz_file)
        if basis is None:
            # Default bais is STO-3G
            self.basis = "sto-3g"
        else:
            self.basis = basis

        self.ca = None
        self.pa = None
        self.da = None
        self.nelec = None
        self.nalpha = None
        self.nbeta = None
        self.oei = None
        self.tei = None
        self.e_hf = None
        self.e_nuc = None
        self.norb = None
        self.nso = None
        self.overlap = None
        self.eps = None
        self.fa = None
        self.hcore = None
        self.ja = None
        self.ka = None
        self.aoeri = None

        # For HF embedding
        self.active = active  # List of active MOs included in the active space
        self.frozen = None

        self.inactive_energy = None
        self.embed_oei = None
        self.embed_tei = None

        self.n_active_e = None
        self.n_active_orbs = None  # Number of spin-orbitals in the active space

    def process_xyz_file(self, xyz_file):
        """
        Reads a .xyz file to obtain and set the molecular coordinates (in OpenFermion format),
            charge, and multiplicity

        Args:
            xyz_file: .xyz file for molecule. Comment line should follow "{charge} {multiplicity}"
        """
        with open(xyz_file, encoding="utf-8") as file_handler:
            # First two lines: # atoms and comment line (charge, multiplicity)
            _n_atoms = int(file_handler.readline())  # Not needed/used
            _charge, _multiplicity = (int(_num) for _num in file_handler.readline().split())

            # Start reading xyz coordinates from the 3rd line onwards
            _geometry = []
            for line in file_handler:
                split_line = line.split()
                # OpenFermion format: [('H', (0.0, 0.0, 0.0)), ('H', (0.0, 0.0, 0.7)), ...]
                atom_xyz = [split_line[0], tuple(float(_xyz) for _xyz in split_line[1:4])]
                _geometry.append(tuple(atom_xyz))

        # Set the class attributes
        self.charge = _charge
        self.multiplicity = _multiplicity
        self.geometry = _geometry

    def run_pyscf(self, max_scf_cycles=50):
        """
        Run a Hartree-Fock calculation with PySCF to obtain molecule quantities and
            molecular integrals

        Args:
            basis: Atomic orbital basis set
        """
        import pyscf

        # Set up and run PySCF calculation
        geom_string = "".join("{} {:.6f} {:.6f} {:.6f} ; ".format(_atom[0], *_atom[1]) for _atom in self.geometry)
        spin = self.multiplicity - 1  # PySCF spin is 2S
        pyscf_mol = pyscf.gto.M(charge=self.charge, spin=spin, atom=geom_string, basis=self.basis, symmetry="C1")

        pyscf_job = pyscf.scf.RHF(pyscf_mol)
        pyscf_job.max_cycle = max_scf_cycles
        pyscf_job.run()
        # print(dir(pyscf_job))

        # Save results from HF calculation
        self.ca = np.asarray(pyscf_job.mo_coeff)  # MO coeffcients
        self.nelec = pyscf_mol.nelec
        self.nalpha = self.nelec[0]
        self.nbeta = self.nelec[1]
        self.e_hf = pyscf_job.e_tot  # HF energy
        self.e_nuc = pyscf_mol.energy_nuc()
        self.norb = self.ca.shape[1]
        self.nso = 2 * self.norb
        self.overlap = np.asarray(pyscf_mol.intor("int1e_ovlp"))
        self.eps = np.asarray(pyscf_job.mo_energy)
        self.fa = pyscf_job.get_fock()
        self.hcore = pyscf_job.get_hcore()
        self.ja = pyscf_job.get_j()
        self.ka = pyscf_job.get_k()
        self.aoeri = np.asarray(pyscf_mol.intor("int2e"))

        ca_occ = self.ca[:, 0 : self.nalpha]
        self.pa = ca_occ @ ca_occ.T
        self.da = self.ca.T @ self.overlap @ self.pa @ self.overlap @ self.ca

        # 1-electron integrals
        oei = np.asarray(pyscf_mol.intor("int1e_kin")) + np.asarray(pyscf_mol.intor("int1e_nuc"))
        # oei = np.asarray(pyscf_mol.get_hcore())
        oei = np.einsum("ab,bc->ac", oei, self.ca)
        oei = np.einsum("ab,ac->bc", self.ca, oei)
        self.oei = oei

        # Two electron integrals
        # tei = np.asarray(pyscf_mol.intor('int2e'))
        eri = pyscf.ao2mo.kernel(pyscf_mol, self.ca)
        eri4 = pyscf.ao2mo.restore("s1", eri, self.norb)
        tei = np.einsum("pqrs->prsq", eri4)
        self.tei = tei

    def run_psi4(self, output=None):
        """
        Run a Hartree-Fock calculation with PSI4 to obtain the molecular quantities and
            molecular integrals

        Args:
            output: Name of PSI4 output file. None suppresses the output on non-Windows systems,
                and uses 'psi4_output.dat' otherwise
        """
        import psi4

        # PSI4 input string
        chgmul_string = f"{self.charge} {self.multiplicity} \n"
        geom_string = "\n".join("{} {:.6f} {:.6f} {:.6f}".format(_atom[0], *_atom[1]) for _atom in self.geometry)
        opt1_string = "\n\nunits angstrom\nsymmetry c1\n"
        mol_string = f"{chgmul_string}{geom_string}{opt1_string}"
        # PSI4 calculation options
        opts = {"basis": self.basis, "scf_type": "direct", "reference": "rhf", "save_jk": True}
        psi4.core.clean()
        psi4.set_memory("500 MB")
        psi4.set_options(opts)
        # Keep the output file of the PSI4 calculation?
        if output is None:
            # Doesn't work on Windows!
            # See: https://psicode.org/psi4manual/master/api/psi4.core.be_quiet.html
            try:
                psi4.core.be_quiet()
            except RuntimeError:
                psi4.core.set_output_file("psi4_output.dat", False)
        else:
            psi4.core.set_output_file(output, False)

        # Run HF calculation with PSI4
        psi4_mol = psi4.geometry(mol_string)
        ehf, wavefn = psi4.energy("hf", return_wfn=True)

        # Save 1- and 2-body integrals
        ca = wavefn.Ca()  # MO coefficients
        self.ca = np.asarray(ca)
        # 1- electron integrals
        oei = wavefn.H()  # 'Core' (potential + kinetic) integrals
        # Convert from AO->MO basis
        oei = np.einsum("ab,bc->ac", oei, self.ca)
        oei = np.einsum("ab,ac->bc", self.ca, oei)

        # 2- electron integrals
        mints = psi4.core.MintsHelper(wavefn.basisset())
        tei = np.asarray(mints.mo_eri(ca, ca, ca, ca))  # Need original C_a array, not a np.array
        tei = np.einsum("pqrs->prsq", tei)

        # Fill in the class attributes
        self.nelec = (wavefn.nalpha(), wavefn.nbeta())
        self.nalpha = self.nelec[0]
        self.nbeta = self.nelec[1]
        self.e_hf = ehf
        self.e_nuc = psi4_mol.nuclear_repulsion_energy()
        self.norb = wavefn.nmo()
        self.nso = 2 * self.norb
        self.oei = oei
        self.tei = tei
        self.aoeri = np.asarray(mints.ao_eri())
        self.overlap = np.asarray(wavefn.S())
        self.eps = np.asarray(wavefn.epsilon_a())
        self.fa = np.asarray(wavefn.Fa())
        self.hcore = np.asarray(wavefn.H())

        self.ja = np.asarray(wavefn.jk().J()[0])
        self.ka = np.asarray(wavefn.jk().K()[0])

        ca_occ = self.ca[:, 0 : self.nalpha]
        self.pa = ca_occ @ ca_occ.T
        self.da = self.ca.T @ self.overlap @ self.pa @ self.overlap @ self.ca

    # HF embedding functions
    def inactive_fock_matrix(self, frozen):
        """
        Returns the full inactive Fock matrix

        Args:
            frozen: Iterable representing the occupied orbitals to be removed from the simulation
        """
        # Copy the original OEI as a starting point
        inactive_fock = np.copy(self.oei)

        # Add the two-electron operator, summed over the frozen orbitals
        # Iterate over the active orbitals
        for _p in range(self.norb):
            for _q in range(self.norb):
                # Iterate over the inactive orbitals
                for _orb in frozen:
                    # Add (2J - K) using TEI (in OpenFermion format)
                    inactive_fock[_p][_q] += 2 * self.tei[_orb][_p][_q][_orb] - self.tei[_orb][_p][_orb][_q]
        return inactive_fock

    def hf_embedding(self, active=None, frozen=None):
        """
        Turns on HF embedding for a given active/frozen space, i.e.
        fills the class attributes: inactive_energy, embed_oei, and embed_tei

        Args:
            active: Iterable representing the active-space for quantum simulation
            frozen: Iterable representing the occupied orbitals to be removed from the simulation
        """
        # Default arguments for active and frozen
        if active is None:
            if self.active is None:
                active = list(range(self.norb))
            else:
                active = self.active
        if frozen is None:
            if self.frozen is None:
                frozen = [_i for _i in range(self.nalpha) if _i not in active]
            else:
                frozen = self.frozen

        # Check that arguments are valid
        assert max(active) < self.norb and min(active) >= 0, "Active space must be between 0 " "and the number of MOs"
        if frozen:
            assert not (set(active) & set(frozen)), "Active and frozen space cannot overlap"
            assert max(frozen) + 1 < sum(self.nelec) // 2 and min(frozen) >= 0, (
                "Frozen orbitals must" " be occupied orbitals"
            )

        # Build the inactive Fock matrix first
        inactive_fock = self.inactive_fock_matrix(frozen)

        # Calculate the inactive Fock energy
        # Only want frozen part of original OEI and inactive Fock matrix
        _oei = self.oei[np.ix_(frozen, frozen)]
        _inactive_fock = inactive_fock[np.ix_(frozen, frozen)]
        self.inactive_energy = np.einsum("ii->", _oei + _inactive_fock)

        # Keep only the active part
        self.embed_oei = inactive_fock[np.ix_(active, active)]
        self.embed_tei = self.tei[np.ix_(active, active, active, active)]

        # Update class attributes
        self.active = active
        self.frozen = frozen
        self.n_active_orbs = 2 * len(active)
        self.n_active_e = sum(self.nelec) - 2 * len(self.frozen)

    def hamiltonian(
        self,
        ham_type=None,
        oei=None,
        tei=None,
        constant=None,
        ferm_qubit_map=None,
    ):
        """
        Builds a molecular Hamiltonian using the one-/two- electron integrals

        Args:
            ham_type: Format of molecular Hamiltonian returned
                ("f", "ferm"): OpenFermion FermionOperator
                ("q", "qubit"): OpenFermion QubitOperator
                ("s", "sym"): Qibo SymbolicHamiltonian (default)
            oei: 1-electron integrals. Default: self.oei (MO basis)
            tei: 2-electron integrals in 2ndQ notation. Default: self.tei (MO basis)
            constant: For inactive Fock energy if embedding used. Default: 0.0
            ferm_qubit_map: Which fermion to qubit transformation to use.
                Must be either "jw" (default) or "bk"

            Returns:
                Molecular Hamiltonian in the format of choice
        """
        # Define default variables
        if ham_type is None:
            ham_type = "sym"
        if oei is None:
            oei = self.oei
        if tei is None:
            tei = self.tei
        if constant is None:
            constant = 0.0
        if ferm_qubit_map is None:
            ferm_qubit_map = "jw"

        constant += self.e_nuc  # Add nuclear repulsion energy

        # Start with an InteractionOperator
        ham = fermionic_hamiltonian(oei, tei, constant)
        if ham_type in ("f", "ferm"):
            # OpenFermion FermionOperator Hamiltonian
            ham = openfermion.transforms.get_fermion_operator(ham)
            ham.compress()
            return ham
        ham = qubit_hamiltonian(ham, ferm_qubit_map)
        if ham_type in ("q", "qubit"):
            # OpenFermion QubitOperator Hamiltonian
            return ham
        if ham_type in ("s", "sym"):
            # Qibo SymbolicHamiltonian
            return symbolic_hamiltonian(ham)
        # :DD
        if ham_type in ("ham", "char siew", "siu yuk", "bacon"):
            print(f"I like {ham_type} too!")
            return ham_type  # Yummy!
        raise NameError(f"Unknown {ham_type}!")  # Shouldn't ever reach here

    @staticmethod
    def expectation(
        circuit: qibo.models.Circuit, hamiltonian: SymbolicHamiltonian, from_samples=False, n_shots=1000
    ) -> float:
        """
        Calculate expectation value of Hamiltonian using either the state vector from running a
            circuit, or the frequencies of the resultant binary string results

        Args:
            circuit (qibo.models.Circuit): Quantum circuit ansatz
            hamiltonian (SymbolicHamiltonian): Molecular Hamiltonian
            from_samples: Whether the expectation value calculation uses samples or the simulated
                state vector. Default: False, state vector simulation
            n_shots: Number of times the circuit is run for the from_samples=True case

        Returns:
            Hamiltonian expectation value (float)
        """
        if from_samples:
            raise NotImplementedError("expectation function only works with state vector")
        # TODO: Rough code for expectation_from_samples if issue resolved
        # Yet to test!!!!!
        #
        # from functools import reduce
        # total = 0.0
        # Iterate over each term in the Hamiltonian
        # for term in hamiltonian.terms:
        #     # Get the basis rotation gates and target qubits from the Hamiltonian term
        #     qubits = [factor.target_qubit for factor in term.factors]
        #     basis = [type(factor.gate) for factor in term.factors]
        #     # Run a copy of the initial circuit to get the output frequencies
        #     _circuit = circuit.copy()
        #     _circuit.add(gates.M(*qubits, basis=basis))
        #     result = _circuit(nshots=n_shots)
        #     frequencies = result.frequencies(binary=True)
        #     # Only works for Z terms, raises an error if ham_term has X/Y terms
        #     total += SymbolicHamiltonian(
        #                  reduce(lambda x, y: x*y, term.factors, 1)
        #              ).expectation_from_samples(frequencies, qubit_map=qubits)
        # return total

        # Expectation value from state vector simulation
        result = circuit(nshots=1)
        state_ket = result.state()
        return hamiltonian.expectation(state_ket)

    @staticmethod
    def eigenvalues(hamiltonian):
        """
        Finds the lowest 6 exact eigenvalues of the molecular Hamiltonian
            Note: Use the .eigenvalues() method for a Qibo SymbolicHamiltonian object

        Args:
            hamiltonian: Molecular Hamiltonian, given as a FermionOperator, QubitOperator, or
                SymbolicHamiltonian (not recommended)
        """
        if isinstance(hamiltonian, (openfermion.FermionOperator, openfermion.QubitOperator)):
            from scipy.sparse import linalg

            hamiltonian_matrix = openfermion.get_sparse_operator(hamiltonian)
            # which=SA and return_eigenvalues=False returns the eigenvalues sorted by absolute value
            eigenvalues = linalg.eigsh(hamiltonian_matrix, k=6, which="SA", return_eigenvectors=False)
            # So need to sort again by their (algebraic) value to get the order: smallest->largest
            return sorted(eigenvalues)
        if isinstance(hamiltonian, SymbolicHamiltonian):
            return hamiltonian.eigenvalues()
        raise TypeError("Type of Hamiltonian unknown")
=======
"""
Driver for obtaining molecular integrals from either PySCF or PSI4
"""

from pathlib import Path

import numpy as np
import openfermion
import qibo
from qibo.hamiltonians import SymbolicHamiltonian

from qibochem.driver.hamiltonian import (
    fermionic_hamiltonian,
    qubit_hamiltonian,
    symbolic_hamiltonian,
)


class Molecule:
    """
    Class representing a single molecule
    """

    def __init__(self, geometry=None, charge=0, multiplicity=1, basis=None, xyz_file=None, active=None):
        """
        Args:
            geometry (list): Molecular coordinates in OpenFermion format
                e.g. [('H', (0.0, 0.0, 0.0)), ('H', (0.0, 0.0, 0.7))]
            charge (int): Net charge of molecule
            multiplicity (int): Spin multiplicity of molecule
            basis (str): Atomic orbital basis set, used for the PySCF/PSI4 calculations
            xyz_file (str): .xyz file containing the molecular coordinates
                Comment line should follow "{charge} {multiplicity}"
            active: Iterable representing the set of MOs to be included in the quantum simulation
                e.g. list(range(3,6)) for orbitals 3, 4, 5 active space.

        Example:
            .. testcode::
                TODO
        """
        # Basic properties
        # Define using the function arguments if xyz_file not given
        if xyz_file is None:
            self.geometry = geometry
            self.charge = charge
            self.multiplicity = multiplicity
        else:
            # Check if xyz_file exists, then fill in the Molecule attributes
            assert Path(f"{xyz_file}").exists(), f"{xyz_file} not found!"
            self.process_xyz_file(xyz_file)
        if basis is None:
            # Default bais is STO-3G
            self.basis = "sto-3g"
        else:
            self.basis = basis

        self.ca = None
        self.pa = None
        self.da = None
        self.nelec = None
        self.nalpha = None
        self.nbeta = None
        self.oei = None
        self.tei = None
        self.e_hf = None
        self.e_nuc = None
        self.norb = None
        self.nso = None
        self.overlap = None
        self.eps = None
        self.fa = None
        self.hcore = None
        self.ja = None
        self.ka = None
        self.aoeri = None

        # For HF embedding
        self.active = active  # List of active MOs included in the active space
        self.frozen = None

        self.inactive_energy = None
        self.embed_oei = None
        self.embed_tei = None

        self.n_active_e = None
        self.n_active_orbs = None  # Number of spin-orbitals in the active space

    def process_xyz_file(self, xyz_file):
        """
        Reads a .xyz file to obtain and set the molecular coordinates (in OpenFermion format),
            charge, and multiplicity

        Args:
            xyz_file: .xyz file for molecule. Comment line should follow "{charge} {multiplicity}"
        """
        with open(xyz_file, encoding="utf-8") as file_handler:
            # First two lines: # atoms and comment line (charge, multiplicity)
            _n_atoms = int(file_handler.readline())  # Not needed/used
            _charge, _multiplicity = (int(_num) for _num in file_handler.readline().split())

            # Start reading xyz coordinates from the 3rd line onwards
            _geometry = []
            for line in file_handler:
                split_line = line.split()
                # OpenFermion format: [('H', (0.0, 0.0, 0.0)), ('H', (0.0, 0.0, 0.7)), ...]
                atom_xyz = [split_line[0], tuple(float(_xyz) for _xyz in split_line[1:4])]
                _geometry.append(tuple(atom_xyz))

        # Set the class attributes
        self.charge = _charge
        self.multiplicity = _multiplicity
        self.geometry = _geometry

    def run_pyscf(self, max_scf_cycles=50):
        """
        Run a Hartree-Fock calculation with PySCF to obtain molecule quantities and
            molecular integrals

        Args:
            basis: Atomic orbital basis set
        """
        import pyscf

        # Set up and run PySCF calculation
        geom_string = "".join("{} {:.6f} {:.6f} {:.6f} ; ".format(_atom[0], *_atom[1]) for _atom in self.geometry)
        spin = self.multiplicity - 1  # PySCF spin is 2S
        pyscf_mol = pyscf.gto.M(charge=self.charge, spin=spin, atom=geom_string, basis=self.basis, symmetry="C1")

        pyscf_job = pyscf.scf.RHF(pyscf_mol)
        pyscf_job.max_cycle = max_scf_cycles
        pyscf_job.run()
        # print(dir(pyscf_job))

        # Save results from HF calculation
        self.ca = np.asarray(pyscf_job.mo_coeff)  # MO coeffcients
        self.nelec = pyscf_mol.nelec
        self.nalpha = self.nelec[0]
        self.nbeta = self.nelec[1]
        self.e_hf = pyscf_job.e_tot  # HF energy
        self.e_nuc = pyscf_mol.energy_nuc()
        self.norb = self.ca.shape[1]
        self.nso = 2 * self.norb
        self.overlap = np.asarray(pyscf_mol.intor("int1e_ovlp"))
        self.eps = np.asarray(pyscf_job.mo_energy)
        self.fa = pyscf_job.get_fock()
        self.hcore = pyscf_job.get_hcore()
        self.ja = pyscf_job.get_j()
        self.ka = pyscf_job.get_k()
        self.aoeri = np.asarray(pyscf_mol.intor("int2e"))

        ca_occ = self.ca[:, 0 : self.nalpha]
        self.pa = ca_occ @ ca_occ.T
        self.da = self.ca.T @ self.overlap @ self.pa @ self.overlap @ self.ca

        # 1-electron integrals
        oei = np.asarray(pyscf_mol.intor("int1e_kin")) + np.asarray(pyscf_mol.intor("int1e_nuc"))
        # oei = np.asarray(pyscf_mol.get_hcore())
        oei = np.einsum("ab,bc->ac", oei, self.ca)
        oei = np.einsum("ab,ac->bc", self.ca, oei)
        self.oei = oei

        # Two electron integrals
        # tei = np.asarray(pyscf_mol.intor('int2e'))
        eri = pyscf.ao2mo.kernel(pyscf_mol, self.ca)
        eri4 = pyscf.ao2mo.restore("s1", eri, self.norb)
        tei = np.einsum("pqrs->prsq", eri4)
        self.tei = tei

    def run_psi4(self, output=None):
        """
        Run a Hartree-Fock calculation with PSI4 to obtain the molecular quantities and
            molecular integrals

        Args:
            output: Name of PSI4 output file. None suppresses the output on non-Windows systems,
                and uses 'psi4_output.dat' otherwise
        """
        import psi4

        # PSI4 input string
        chgmul_string = f"{self.charge} {self.multiplicity} \n"
        geom_string = "\n".join("{} {:.6f} {:.6f} {:.6f}".format(_atom[0], *_atom[1]) for _atom in self.geometry)
        opt1_string = "\n\nunits angstrom\nsymmetry c1\n"
        mol_string = f"{chgmul_string}{geom_string}{opt1_string}"
        # PSI4 calculation options
        opts = {"basis": self.basis, "scf_type": "direct", "reference": "rhf", "save_jk": True}
        psi4.core.clean()
        psi4.set_memory("500 MB")
        psi4.set_options(opts)
        # Keep the output file of the PSI4 calculation?
        if output is None:
            # Doesn't work on Windows!
            # See: https://psicode.org/psi4manual/master/api/psi4.core.be_quiet.html
            try:
                psi4.core.be_quiet()
            except RuntimeError:
                psi4.core.set_output_file("psi4_output.dat", False)
        else:
            psi4.core.set_output_file(output, False)

        # Run HF calculation with PSI4
        psi4_mol = psi4.geometry(mol_string)
        ehf, wavefn = psi4.energy("hf", return_wfn=True)

        # Save 1- and 2-body integrals
        ca = wavefn.Ca()  # MO coefficients
        self.ca = np.asarray(ca)
        # 1- electron integrals
        oei = wavefn.H()  # 'Core' (potential + kinetic) integrals
        # Convert from AO->MO basis
        oei = np.einsum("ab,bc->ac", oei, self.ca)
        oei = np.einsum("ab,ac->bc", self.ca, oei)

        # 2- electron integrals
        mints = psi4.core.MintsHelper(wavefn.basisset())
        tei = np.asarray(mints.mo_eri(ca, ca, ca, ca))  # Need original C_a array, not a np.array
        tei = np.einsum("pqrs->prsq", tei)

        # Fill in the class attributes
        self.nelec = (wavefn.nalpha(), wavefn.nbeta())
        self.nalpha = self.nelec[0]
        self.nbeta = self.nelec[1]
        self.e_hf = ehf
        self.e_nuc = psi4_mol.nuclear_repulsion_energy()
        self.norb = wavefn.nmo()
        self.nso = 2 * self.norb
        self.oei = oei
        self.tei = tei
        self.aoeri = np.asarray(mints.ao_eri())
        self.overlap = np.asarray(wavefn.S())
        self.eps = np.asarray(wavefn.epsilon_a())
        self.fa = np.asarray(wavefn.Fa())
        self.hcore = np.asarray(wavefn.H())

        self.ja = np.asarray(wavefn.jk().J()[0])
        self.ka = np.asarray(wavefn.jk().K()[0])

        ca_occ = self.ca[:, 0 : self.nalpha]
        self.pa = ca_occ @ ca_occ.T
        self.da = self.ca.T @ self.overlap @ self.pa @ self.overlap @ self.ca

    # HF embedding functions
    def inactive_fock_matrix(self, frozen):
        """
        Returns the full inactive Fock matrix

        Args:
            frozen: Iterable representing the occupied orbitals to be removed from the simulation
        """
        # Copy the original OEI as a starting point
        inactive_fock = np.copy(self.oei)

        # Add the two-electron operator, summed over the frozen orbitals
        # Iterate over the active orbitals
        for _p in range(self.norb):
            for _q in range(self.norb):
                # Iterate over the inactive orbitals
                for _orb in frozen:
                    # Add (2J - K) using TEI (in OpenFermion format)
                    inactive_fock[_p][_q] += 2 * self.tei[_orb][_p][_q][_orb] - self.tei[_orb][_p][_orb][_q]
        return inactive_fock

    def hf_embedding(self, active=None, frozen=None):
        """
        Turns on HF embedding for a given active/frozen space, i.e.
        fills the class attributes: inactive_energy, embed_oei, and embed_tei

        Args:
            active: Iterable representing the active-space for quantum simulation
            frozen: Iterable representing the occupied orbitals to be removed from the simulation
        """
        # Default arguments for active and frozen
        if active is None:
            if self.active is None:
                active = list(range(self.norb))
            else:
                active = self.active
        if frozen is None:
            if self.frozen is None:
                frozen = [_i for _i in range(self.nalpha) if _i not in active]
            else:
                frozen = self.frozen

        # Check that arguments are valid
        assert max(active) < self.norb and min(active) >= 0, "Active space must be between 0 " "and the number of MOs"
        if frozen:
            assert not (set(active) & set(frozen)), "Active and frozen space cannot overlap"
            assert max(frozen) + 1 < sum(self.nelec) // 2 and min(frozen) >= 0, (
                "Frozen orbitals must" " be occupied orbitals"
            )

        # Build the inactive Fock matrix first
        inactive_fock = self.inactive_fock_matrix(frozen)

        # Calculate the inactive Fock energy
        # Only want frozen part of original OEI and inactive Fock matrix
        _oei = self.oei[np.ix_(frozen, frozen)]
        _inactive_fock = inactive_fock[np.ix_(frozen, frozen)]
        self.inactive_energy = np.einsum("ii->", _oei + _inactive_fock)

        # Keep only the active part
        self.embed_oei = inactive_fock[np.ix_(active, active)]
        self.embed_tei = self.tei[np.ix_(active, active, active, active)]

        # Update class attributes
        self.active = active
        self.frozen = frozen
        self.n_active_orbs = 2 * len(active)
        self.n_active_e = sum(self.nelec) - 2 * len(self.frozen)

    def hamiltonian(
        self,
        ham_type=None,
        oei=None,
        tei=None,
        constant=None,
        ferm_qubit_map=None,
    ):
        """
        Builds a molecular Hamiltonian using the one-/two- electron integrals

        Args:
            ham_type: Format of molecular Hamiltonian returned
                ("f", "ferm"): OpenFermion FermionOperator
                ("q", "qubit"): OpenFermion QubitOperator
                ("s", "sym"): Qibo SymbolicHamiltonian (default)
            oei: 1-electron integrals. Default: self.oei (MO basis)
            tei: 2-electron integrals in 2ndQ notation. Default: self.tei (MO basis)
            constant: For inactive Fock energy if embedding used. Default: 0.0
            ferm_qubit_map: Which fermion to qubit transformation to use.
                Must be either "jw" (default) or "bk"

            Returns:
                Molecular Hamiltonian in the format of choice
        """
        # Define default variables
        if ham_type is None:
            ham_type = "sym"
        if oei is None:
            oei = self.oei
        if tei is None:
            tei = self.tei
        if constant is None:
            constant = 0.0
        if ferm_qubit_map is None:
            ferm_qubit_map = "jw"

        constant += self.e_nuc  # Add nuclear repulsion energy

        # Start with an InteractionOperator
        ham = fermionic_hamiltonian(oei, tei, constant)
        if ham_type in ("f", "ferm"):
            # OpenFermion FermionOperator Hamiltonian
            ham = openfermion.transforms.get_fermion_operator(ham)
            ham.compress()
            return ham
        ham = qubit_hamiltonian(ham, ferm_qubit_map)
        if ham_type in ("q", "qubit"):
            # OpenFermion QubitOperator Hamiltonian
            return ham
        if ham_type in ("s", "sym"):
            # Qibo SymbolicHamiltonian
            return symbolic_hamiltonian(ham)
        # :DD
        if ham_type in ("ham", "char siew", "siu yuk", "bacon"):
            print(f"I like {ham_type} too!")
            return ham_type  # Yummy!
        raise NameError(f"Unknown {ham_type}!")  # Shouldn't ever reach here

    @staticmethod
    def expectation(
        circuit: qibo.models.Circuit, hamiltonian: SymbolicHamiltonian, from_samples=False, n_shots=1000
    ) -> float:
        """
        Calculate expectation value of Hamiltonian using either the state vector from running a
            circuit, or the frequencies of the resultant binary string results

        Args:
            circuit (qibo.models.Circuit): Quantum circuit ansatz
            hamiltonian (SymbolicHamiltonian): Molecular Hamiltonian
            from_samples: Whether the expectation value calculation uses samples or the simulated
                state vector. Default: False, state vector simulation
            n_shots: Number of times the circuit is run for the from_samples=True case

        Returns:
            Hamiltonian expectation value (float)
        """
        if from_samples:
            raise NotImplementedError("expectation function only works with state vector")
        # TODO: Rough code for expectation_from_samples if issue resolved
        # Yet to test!!!!!
        #
        # from functools import reduce
        # total = 0.0
        # Iterate over each term in the Hamiltonian
        # for term in hamiltonian.terms:
        #     # Get the basis rotation gates and target qubits from the Hamiltonian term
        #     qubits = [factor.target_qubit for factor in term.factors]
        #     basis = [type(factor.gate) for factor in term.factors]
        #     # Run a copy of the initial circuit to get the output frequencies
        #     _circuit = circuit.copy()
        #     _circuit.add(gates.M(*qubits, basis=basis))
        #     result = _circuit(nshots=n_shots)
        #     frequencies = result.frequencies(binary=True)
        #     # Only works for Z terms, raises an error if ham_term has X/Y terms
        #     total += SymbolicHamiltonian(
        #                  reduce(lambda x, y: x*y, term.factors, 1)
        #              ).expectation_from_samples(frequencies, qubit_map=qubits)
        # return total

        # Expectation value from state vector simulation
        result = circuit(nshots=1)
        state_ket = result.state()
        return hamiltonian.expectation(state_ket)

    @staticmethod
    def eigenvalues(hamiltonian):
        """
        Finds the lowest 6 exact eigenvalues of the molecular Hamiltonian
            Note: Use the .eigenvalues() method for a Qibo SymbolicHamiltonian object

        Args:
            hamiltonian: Molecular Hamiltonian, given as a FermionOperator, QubitOperator, or
                SymbolicHamiltonian (not recommended)
        """
        if isinstance(hamiltonian, (openfermion.FermionOperator, openfermion.QubitOperator)):
            from scipy.sparse import linalg

            hamiltonian_matrix = openfermion.get_sparse_operator(hamiltonian)
            # which=SA and return_eigenvalues=False returns the eigenvalues sorted by absolute value
            eigenvalues = linalg.eigsh(hamiltonian_matrix, k=6, which="SA", return_eigenvectors=False)
            # So need to sort again by their (algebraic) value to get the order: smallest->largest
            return sorted(eigenvalues)
        if isinstance(hamiltonian, SymbolicHamiltonian):
            return hamiltonian.eigenvalues()
        raise TypeError("Type of Hamiltonian unknown")
>>>>>>> fd87a170
<|MERGE_RESOLUTION|>--- conflicted
+++ resolved
@@ -1,4 +1,3 @@
-<<<<<<< HEAD
 """
 Driver for obtaining molecular integrals from either PySCF or PSI4
 """
@@ -25,14 +24,15 @@
     def __init__(self, geometry=None, charge=0, multiplicity=1, basis=None, xyz_file=None, active=None):
         """
         Args:
-            geometry: Molecular coordinates in OpenFermion format
+            geometry (list): Molecular coordinates in OpenFermion format
                 e.g. [('H', (0.0, 0.0, 0.0)), ('H', (0.0, 0.0, 0.7))]
-            charge: Net charge of molecule
-            multiplicity: Spin multiplicity of molecule
-            basis: Atomic orbital basis set, used for the PySCF/PSI4 calculations
-            xyz_file: .xyz file containing the molecular coordinates
+            charge (int): Net charge of molecule
+            multiplicity (int): Spin multiplicity of molecule
+            basis (str): Atomic orbital basis set, used for the PySCF/PSI4 calculations
+            xyz_file (str): .xyz file containing the molecular coordinates
                 Comment line should follow "{charge} {multiplicity}"
             active: Iterable representing the set of MOs to be included in the quantum simulation
+                e.g. list(range(3,6)) for orbitals 3, 4, 5 active space.
 
         Example:
             .. testcode::
@@ -433,442 +433,4 @@
             return sorted(eigenvalues)
         if isinstance(hamiltonian, SymbolicHamiltonian):
             return hamiltonian.eigenvalues()
-        raise TypeError("Type of Hamiltonian unknown")
-=======
-"""
-Driver for obtaining molecular integrals from either PySCF or PSI4
-"""
-
-from pathlib import Path
-
-import numpy as np
-import openfermion
-import qibo
-from qibo.hamiltonians import SymbolicHamiltonian
-
-from qibochem.driver.hamiltonian import (
-    fermionic_hamiltonian,
-    qubit_hamiltonian,
-    symbolic_hamiltonian,
-)
-
-
-class Molecule:
-    """
-    Class representing a single molecule
-    """
-
-    def __init__(self, geometry=None, charge=0, multiplicity=1, basis=None, xyz_file=None, active=None):
-        """
-        Args:
-            geometry (list): Molecular coordinates in OpenFermion format
-                e.g. [('H', (0.0, 0.0, 0.0)), ('H', (0.0, 0.0, 0.7))]
-            charge (int): Net charge of molecule
-            multiplicity (int): Spin multiplicity of molecule
-            basis (str): Atomic orbital basis set, used for the PySCF/PSI4 calculations
-            xyz_file (str): .xyz file containing the molecular coordinates
-                Comment line should follow "{charge} {multiplicity}"
-            active: Iterable representing the set of MOs to be included in the quantum simulation
-                e.g. list(range(3,6)) for orbitals 3, 4, 5 active space.
-
-        Example:
-            .. testcode::
-                TODO
-        """
-        # Basic properties
-        # Define using the function arguments if xyz_file not given
-        if xyz_file is None:
-            self.geometry = geometry
-            self.charge = charge
-            self.multiplicity = multiplicity
-        else:
-            # Check if xyz_file exists, then fill in the Molecule attributes
-            assert Path(f"{xyz_file}").exists(), f"{xyz_file} not found!"
-            self.process_xyz_file(xyz_file)
-        if basis is None:
-            # Default bais is STO-3G
-            self.basis = "sto-3g"
-        else:
-            self.basis = basis
-
-        self.ca = None
-        self.pa = None
-        self.da = None
-        self.nelec = None
-        self.nalpha = None
-        self.nbeta = None
-        self.oei = None
-        self.tei = None
-        self.e_hf = None
-        self.e_nuc = None
-        self.norb = None
-        self.nso = None
-        self.overlap = None
-        self.eps = None
-        self.fa = None
-        self.hcore = None
-        self.ja = None
-        self.ka = None
-        self.aoeri = None
-
-        # For HF embedding
-        self.active = active  # List of active MOs included in the active space
-        self.frozen = None
-
-        self.inactive_energy = None
-        self.embed_oei = None
-        self.embed_tei = None
-
-        self.n_active_e = None
-        self.n_active_orbs = None  # Number of spin-orbitals in the active space
-
-    def process_xyz_file(self, xyz_file):
-        """
-        Reads a .xyz file to obtain and set the molecular coordinates (in OpenFermion format),
-            charge, and multiplicity
-
-        Args:
-            xyz_file: .xyz file for molecule. Comment line should follow "{charge} {multiplicity}"
-        """
-        with open(xyz_file, encoding="utf-8") as file_handler:
-            # First two lines: # atoms and comment line (charge, multiplicity)
-            _n_atoms = int(file_handler.readline())  # Not needed/used
-            _charge, _multiplicity = (int(_num) for _num in file_handler.readline().split())
-
-            # Start reading xyz coordinates from the 3rd line onwards
-            _geometry = []
-            for line in file_handler:
-                split_line = line.split()
-                # OpenFermion format: [('H', (0.0, 0.0, 0.0)), ('H', (0.0, 0.0, 0.7)), ...]
-                atom_xyz = [split_line[0], tuple(float(_xyz) for _xyz in split_line[1:4])]
-                _geometry.append(tuple(atom_xyz))
-
-        # Set the class attributes
-        self.charge = _charge
-        self.multiplicity = _multiplicity
-        self.geometry = _geometry
-
-    def run_pyscf(self, max_scf_cycles=50):
-        """
-        Run a Hartree-Fock calculation with PySCF to obtain molecule quantities and
-            molecular integrals
-
-        Args:
-            basis: Atomic orbital basis set
-        """
-        import pyscf
-
-        # Set up and run PySCF calculation
-        geom_string = "".join("{} {:.6f} {:.6f} {:.6f} ; ".format(_atom[0], *_atom[1]) for _atom in self.geometry)
-        spin = self.multiplicity - 1  # PySCF spin is 2S
-        pyscf_mol = pyscf.gto.M(charge=self.charge, spin=spin, atom=geom_string, basis=self.basis, symmetry="C1")
-
-        pyscf_job = pyscf.scf.RHF(pyscf_mol)
-        pyscf_job.max_cycle = max_scf_cycles
-        pyscf_job.run()
-        # print(dir(pyscf_job))
-
-        # Save results from HF calculation
-        self.ca = np.asarray(pyscf_job.mo_coeff)  # MO coeffcients
-        self.nelec = pyscf_mol.nelec
-        self.nalpha = self.nelec[0]
-        self.nbeta = self.nelec[1]
-        self.e_hf = pyscf_job.e_tot  # HF energy
-        self.e_nuc = pyscf_mol.energy_nuc()
-        self.norb = self.ca.shape[1]
-        self.nso = 2 * self.norb
-        self.overlap = np.asarray(pyscf_mol.intor("int1e_ovlp"))
-        self.eps = np.asarray(pyscf_job.mo_energy)
-        self.fa = pyscf_job.get_fock()
-        self.hcore = pyscf_job.get_hcore()
-        self.ja = pyscf_job.get_j()
-        self.ka = pyscf_job.get_k()
-        self.aoeri = np.asarray(pyscf_mol.intor("int2e"))
-
-        ca_occ = self.ca[:, 0 : self.nalpha]
-        self.pa = ca_occ @ ca_occ.T
-        self.da = self.ca.T @ self.overlap @ self.pa @ self.overlap @ self.ca
-
-        # 1-electron integrals
-        oei = np.asarray(pyscf_mol.intor("int1e_kin")) + np.asarray(pyscf_mol.intor("int1e_nuc"))
-        # oei = np.asarray(pyscf_mol.get_hcore())
-        oei = np.einsum("ab,bc->ac", oei, self.ca)
-        oei = np.einsum("ab,ac->bc", self.ca, oei)
-        self.oei = oei
-
-        # Two electron integrals
-        # tei = np.asarray(pyscf_mol.intor('int2e'))
-        eri = pyscf.ao2mo.kernel(pyscf_mol, self.ca)
-        eri4 = pyscf.ao2mo.restore("s1", eri, self.norb)
-        tei = np.einsum("pqrs->prsq", eri4)
-        self.tei = tei
-
-    def run_psi4(self, output=None):
-        """
-        Run a Hartree-Fock calculation with PSI4 to obtain the molecular quantities and
-            molecular integrals
-
-        Args:
-            output: Name of PSI4 output file. None suppresses the output on non-Windows systems,
-                and uses 'psi4_output.dat' otherwise
-        """
-        import psi4
-
-        # PSI4 input string
-        chgmul_string = f"{self.charge} {self.multiplicity} \n"
-        geom_string = "\n".join("{} {:.6f} {:.6f} {:.6f}".format(_atom[0], *_atom[1]) for _atom in self.geometry)
-        opt1_string = "\n\nunits angstrom\nsymmetry c1\n"
-        mol_string = f"{chgmul_string}{geom_string}{opt1_string}"
-        # PSI4 calculation options
-        opts = {"basis": self.basis, "scf_type": "direct", "reference": "rhf", "save_jk": True}
-        psi4.core.clean()
-        psi4.set_memory("500 MB")
-        psi4.set_options(opts)
-        # Keep the output file of the PSI4 calculation?
-        if output is None:
-            # Doesn't work on Windows!
-            # See: https://psicode.org/psi4manual/master/api/psi4.core.be_quiet.html
-            try:
-                psi4.core.be_quiet()
-            except RuntimeError:
-                psi4.core.set_output_file("psi4_output.dat", False)
-        else:
-            psi4.core.set_output_file(output, False)
-
-        # Run HF calculation with PSI4
-        psi4_mol = psi4.geometry(mol_string)
-        ehf, wavefn = psi4.energy("hf", return_wfn=True)
-
-        # Save 1- and 2-body integrals
-        ca = wavefn.Ca()  # MO coefficients
-        self.ca = np.asarray(ca)
-        # 1- electron integrals
-        oei = wavefn.H()  # 'Core' (potential + kinetic) integrals
-        # Convert from AO->MO basis
-        oei = np.einsum("ab,bc->ac", oei, self.ca)
-        oei = np.einsum("ab,ac->bc", self.ca, oei)
-
-        # 2- electron integrals
-        mints = psi4.core.MintsHelper(wavefn.basisset())
-        tei = np.asarray(mints.mo_eri(ca, ca, ca, ca))  # Need original C_a array, not a np.array
-        tei = np.einsum("pqrs->prsq", tei)
-
-        # Fill in the class attributes
-        self.nelec = (wavefn.nalpha(), wavefn.nbeta())
-        self.nalpha = self.nelec[0]
-        self.nbeta = self.nelec[1]
-        self.e_hf = ehf
-        self.e_nuc = psi4_mol.nuclear_repulsion_energy()
-        self.norb = wavefn.nmo()
-        self.nso = 2 * self.norb
-        self.oei = oei
-        self.tei = tei
-        self.aoeri = np.asarray(mints.ao_eri())
-        self.overlap = np.asarray(wavefn.S())
-        self.eps = np.asarray(wavefn.epsilon_a())
-        self.fa = np.asarray(wavefn.Fa())
-        self.hcore = np.asarray(wavefn.H())
-
-        self.ja = np.asarray(wavefn.jk().J()[0])
-        self.ka = np.asarray(wavefn.jk().K()[0])
-
-        ca_occ = self.ca[:, 0 : self.nalpha]
-        self.pa = ca_occ @ ca_occ.T
-        self.da = self.ca.T @ self.overlap @ self.pa @ self.overlap @ self.ca
-
-    # HF embedding functions
-    def inactive_fock_matrix(self, frozen):
-        """
-        Returns the full inactive Fock matrix
-
-        Args:
-            frozen: Iterable representing the occupied orbitals to be removed from the simulation
-        """
-        # Copy the original OEI as a starting point
-        inactive_fock = np.copy(self.oei)
-
-        # Add the two-electron operator, summed over the frozen orbitals
-        # Iterate over the active orbitals
-        for _p in range(self.norb):
-            for _q in range(self.norb):
-                # Iterate over the inactive orbitals
-                for _orb in frozen:
-                    # Add (2J - K) using TEI (in OpenFermion format)
-                    inactive_fock[_p][_q] += 2 * self.tei[_orb][_p][_q][_orb] - self.tei[_orb][_p][_orb][_q]
-        return inactive_fock
-
-    def hf_embedding(self, active=None, frozen=None):
-        """
-        Turns on HF embedding for a given active/frozen space, i.e.
-        fills the class attributes: inactive_energy, embed_oei, and embed_tei
-
-        Args:
-            active: Iterable representing the active-space for quantum simulation
-            frozen: Iterable representing the occupied orbitals to be removed from the simulation
-        """
-        # Default arguments for active and frozen
-        if active is None:
-            if self.active is None:
-                active = list(range(self.norb))
-            else:
-                active = self.active
-        if frozen is None:
-            if self.frozen is None:
-                frozen = [_i for _i in range(self.nalpha) if _i not in active]
-            else:
-                frozen = self.frozen
-
-        # Check that arguments are valid
-        assert max(active) < self.norb and min(active) >= 0, "Active space must be between 0 " "and the number of MOs"
-        if frozen:
-            assert not (set(active) & set(frozen)), "Active and frozen space cannot overlap"
-            assert max(frozen) + 1 < sum(self.nelec) // 2 and min(frozen) >= 0, (
-                "Frozen orbitals must" " be occupied orbitals"
-            )
-
-        # Build the inactive Fock matrix first
-        inactive_fock = self.inactive_fock_matrix(frozen)
-
-        # Calculate the inactive Fock energy
-        # Only want frozen part of original OEI and inactive Fock matrix
-        _oei = self.oei[np.ix_(frozen, frozen)]
-        _inactive_fock = inactive_fock[np.ix_(frozen, frozen)]
-        self.inactive_energy = np.einsum("ii->", _oei + _inactive_fock)
-
-        # Keep only the active part
-        self.embed_oei = inactive_fock[np.ix_(active, active)]
-        self.embed_tei = self.tei[np.ix_(active, active, active, active)]
-
-        # Update class attributes
-        self.active = active
-        self.frozen = frozen
-        self.n_active_orbs = 2 * len(active)
-        self.n_active_e = sum(self.nelec) - 2 * len(self.frozen)
-
-    def hamiltonian(
-        self,
-        ham_type=None,
-        oei=None,
-        tei=None,
-        constant=None,
-        ferm_qubit_map=None,
-    ):
-        """
-        Builds a molecular Hamiltonian using the one-/two- electron integrals
-
-        Args:
-            ham_type: Format of molecular Hamiltonian returned
-                ("f", "ferm"): OpenFermion FermionOperator
-                ("q", "qubit"): OpenFermion QubitOperator
-                ("s", "sym"): Qibo SymbolicHamiltonian (default)
-            oei: 1-electron integrals. Default: self.oei (MO basis)
-            tei: 2-electron integrals in 2ndQ notation. Default: self.tei (MO basis)
-            constant: For inactive Fock energy if embedding used. Default: 0.0
-            ferm_qubit_map: Which fermion to qubit transformation to use.
-                Must be either "jw" (default) or "bk"
-
-            Returns:
-                Molecular Hamiltonian in the format of choice
-        """
-        # Define default variables
-        if ham_type is None:
-            ham_type = "sym"
-        if oei is None:
-            oei = self.oei
-        if tei is None:
-            tei = self.tei
-        if constant is None:
-            constant = 0.0
-        if ferm_qubit_map is None:
-            ferm_qubit_map = "jw"
-
-        constant += self.e_nuc  # Add nuclear repulsion energy
-
-        # Start with an InteractionOperator
-        ham = fermionic_hamiltonian(oei, tei, constant)
-        if ham_type in ("f", "ferm"):
-            # OpenFermion FermionOperator Hamiltonian
-            ham = openfermion.transforms.get_fermion_operator(ham)
-            ham.compress()
-            return ham
-        ham = qubit_hamiltonian(ham, ferm_qubit_map)
-        if ham_type in ("q", "qubit"):
-            # OpenFermion QubitOperator Hamiltonian
-            return ham
-        if ham_type in ("s", "sym"):
-            # Qibo SymbolicHamiltonian
-            return symbolic_hamiltonian(ham)
-        # :DD
-        if ham_type in ("ham", "char siew", "siu yuk", "bacon"):
-            print(f"I like {ham_type} too!")
-            return ham_type  # Yummy!
-        raise NameError(f"Unknown {ham_type}!")  # Shouldn't ever reach here
-
-    @staticmethod
-    def expectation(
-        circuit: qibo.models.Circuit, hamiltonian: SymbolicHamiltonian, from_samples=False, n_shots=1000
-    ) -> float:
-        """
-        Calculate expectation value of Hamiltonian using either the state vector from running a
-            circuit, or the frequencies of the resultant binary string results
-
-        Args:
-            circuit (qibo.models.Circuit): Quantum circuit ansatz
-            hamiltonian (SymbolicHamiltonian): Molecular Hamiltonian
-            from_samples: Whether the expectation value calculation uses samples or the simulated
-                state vector. Default: False, state vector simulation
-            n_shots: Number of times the circuit is run for the from_samples=True case
-
-        Returns:
-            Hamiltonian expectation value (float)
-        """
-        if from_samples:
-            raise NotImplementedError("expectation function only works with state vector")
-        # TODO: Rough code for expectation_from_samples if issue resolved
-        # Yet to test!!!!!
-        #
-        # from functools import reduce
-        # total = 0.0
-        # Iterate over each term in the Hamiltonian
-        # for term in hamiltonian.terms:
-        #     # Get the basis rotation gates and target qubits from the Hamiltonian term
-        #     qubits = [factor.target_qubit for factor in term.factors]
-        #     basis = [type(factor.gate) for factor in term.factors]
-        #     # Run a copy of the initial circuit to get the output frequencies
-        #     _circuit = circuit.copy()
-        #     _circuit.add(gates.M(*qubits, basis=basis))
-        #     result = _circuit(nshots=n_shots)
-        #     frequencies = result.frequencies(binary=True)
-        #     # Only works for Z terms, raises an error if ham_term has X/Y terms
-        #     total += SymbolicHamiltonian(
-        #                  reduce(lambda x, y: x*y, term.factors, 1)
-        #              ).expectation_from_samples(frequencies, qubit_map=qubits)
-        # return total
-
-        # Expectation value from state vector simulation
-        result = circuit(nshots=1)
-        state_ket = result.state()
-        return hamiltonian.expectation(state_ket)
-
-    @staticmethod
-    def eigenvalues(hamiltonian):
-        """
-        Finds the lowest 6 exact eigenvalues of the molecular Hamiltonian
-            Note: Use the .eigenvalues() method for a Qibo SymbolicHamiltonian object
-
-        Args:
-            hamiltonian: Molecular Hamiltonian, given as a FermionOperator, QubitOperator, or
-                SymbolicHamiltonian (not recommended)
-        """
-        if isinstance(hamiltonian, (openfermion.FermionOperator, openfermion.QubitOperator)):
-            from scipy.sparse import linalg
-
-            hamiltonian_matrix = openfermion.get_sparse_operator(hamiltonian)
-            # which=SA and return_eigenvalues=False returns the eigenvalues sorted by absolute value
-            eigenvalues = linalg.eigsh(hamiltonian_matrix, k=6, which="SA", return_eigenvectors=False)
-            # So need to sort again by their (algebraic) value to get the order: smallest->largest
-            return sorted(eigenvalues)
-        if isinstance(hamiltonian, SymbolicHamiltonian):
-            return hamiltonian.eigenvalues()
-        raise TypeError("Type of Hamiltonian unknown")
->>>>>>> fd87a170
+        raise TypeError("Type of Hamiltonian unknown")