--- conflicted
+++ resolved
@@ -9,24 +9,14 @@
 from qibochem.ansatz.hf_reference import hf_circuit
 
 
-<<<<<<< HEAD
 def expi_pauli(n_qubits, pauli_string, theta):
     """
-=======
-def expi_pauli(n_qubits, theta, pauli_string):
-    r"""
->>>>>>> 2e60eccd
     Build circuit representing exp(i*theta*pauli_string)
 
     Args:
         n_qubits: No. of qubits in the quantum circuit
-<<<<<<< HEAD
-        pauli_string: String in the format: "X0 Z1 Y3"
+        pauli_string: String in the format: ``"X0 Z1 Y3"``
         theta: Real number
-=======
-        theta: parameter
-        pauli_string: OpenFermion QubitOperator object, e.g. :math: `X_0 Y_1 Z_2 X_4`
->>>>>>> 2e60eccd
 
     Returns:
         circuit: Qibo Circuit object representing exp(i*theta*pauli_string)
