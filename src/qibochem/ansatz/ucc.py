<<<<<<< HEAD
"""
Circuit representing the Unitary Coupled Cluster ansatz in quantum chemistry
"""

import numpy as np
import openfermion
from qibo import gates, models


def mp2_amplitude(orbitals, orbital_energies, tei):
    """
    Calculate the MP2 guess amplitudes to be used in the UCC doubles ansatz
        In SO basis: t_{ij}^{ab} = (g_{ijab} - g_{ijba}) / (e_i + e_j - e_a - e_b)

    Args:
        orbitals: list of spin-orbitals representing a double excitation, must have exactly
            4 elements
        orbital_energies: eigenvalues of the Fock operator, i.e. orbital energies
        tei: Two-electron integrals in MO basis and second quantization notation
    """
    # Checks orbitals
    assert len(orbitals) == 4, f"{orbitals} must have only 4 orbitals for a double excitation"
    # Convert orbital indices to be in MO basis
    mo_orbitals = [_orb // 2 for _orb in orbitals]

    # Numerator: g_ijab - g_ijba
    g_ijab = (
        tei[tuple(mo_orbitals)]  # Can index directly using the MO TEIs
        if (orbitals[0] + orbitals[3]) % 2 == 0 and (orbitals[1] + orbitals[2]) % 2 == 0
        else 0.0
    )
    g_ijba = (
        tei[tuple(mo_orbitals[:2] + mo_orbitals[2:][::-1])]  # Reverse last two terms
        if (orbitals[0] + orbitals[2]) % 2 == 0 and (orbitals[1] + orbitals[3]) % 2 == 0
        else 0.0
    )
    numerator = g_ijab - g_ijba
    # Denominator is directly from the orbital energies
    denominator = sum(orbital_energies[mo_orbitals[:2]]) - sum(orbital_energies[mo_orbitals[2:]])
    return numerator / denominator


def expi_pauli(n_qubits, theta, pauli_string):
    """
    Build circuit representing exp(i*theta*pauli_string)

    Args:
        n_qubits: No. of qubits in the quantum circuit
        theta: parameter
        pauli_string: OpenFermion QubitOperator object, e.g. X_0 Y_1 Z_2 X_4

    Returns:
        circuit: Qibo Circuit object representing exp(i*theta*pauli_string)
        coeff: Coefficient of theta. May be useful for VQE
    """
    # Unpack the dictionary from pauli_string.terms.items() into
    # a (tuple of Pauli letters) and the coefficient of the pauli_string
    [(p_letters, _coeff)] = pauli_string.terms.items()

    # _coeff is an imaginary number, i.e. exp(i\theta something)
    # Convert to the real coefficient for multiplying theta
    coeff = -2.0 * np.real(_coeff * -1.0j)

    # Generate the list of basis change gates using the p_letters list
    basis_changes = [
        gates.H(_qubit) if _gate == "X" else gates.RX(_qubit, -0.5 * np.pi, trainable=False)
        for _qubit, _gate in p_letters
        if _gate != "Z"
    ]

    # Build the circuit
    circuit = models.Circuit(n_qubits)
    # 1. Change to X/Y where necessary
    circuit.add(_gate for _gate in basis_changes)
    # 2. Add CNOTs to all pairs of qubits in p_letters, starting from the last letter
    circuit.add(
        gates.CNOT(_qubit1, _qubit2) for (_qubit1, _g1), (_qubit2, _g2) in zip(p_letters[::-1], p_letters[::-1][1:])
    )
    # 3. Add RZ gate to last element of p_letters
    circuit.add(gates.RZ(p_letters[0][0], coeff * theta))
    # 4. Add CNOTs to all pairs of qubits in p_letters
    circuit.add(gates.CNOT(_qubit2, _qubit1) for (_qubit1, _g1), (_qubit2, _g2) in zip(p_letters, p_letters[1:]))
    # 3. Change back to the Z basis
    # .dagger() doesn't keep trainable=False, so need to use a for loop
    # circuit.add(_gate.dagger() for _gate in basis_changes)
    for _gate in basis_changes:
        gate = _gate.dagger()
        gate.trainable = False
        circuit.add(gate)
    return circuit, coeff


def ucc_circuit(n_qubits, theta, orbitals, trotter_steps=1, ferm_qubit_map=None, coeffs=None):
    """
    Build circuit corresponding to the full unitary coupled-cluster ansatz

    Args:
        n_qubits: No. of qubits in the quantum circuit
        theta: parameter
        orbitals: list of orbitals, must have even number of elements
            e.g. [0, 1, 2, 3] represents the excitation of electrons in orbitals (0, 1) to (2, 3)
        trotter_steps: number of Trotter steps
            -> i.e. number of times the UCC ansatz is applied with theta=theta/trotter_steps
        ferm_qubit_map: fermion->qubit transformation. Default is Jordan-Wigner (jw)
        coeffs: List to hold the coefficients for the rotation parameter in each Pauli string.
            May be useful in running the VQE. WARNING: Will be modified in this function
    """
    # Check size of orbitals input
    n_orbitals = len(orbitals)
    assert n_orbitals % 2 == 0, f"{orbitals} must have an even number of items"
    # Reverse sort orbitals to get largest-->smallest
    sorted_orbitals = sorted(orbitals, reverse=True)

    # Define default mapping
    if ferm_qubit_map is None:
        ferm_qubit_map = "jw"

    # Define the UCC excitation operator corresponding to the given list of orbitals
    fermion_op_str_template = f"{(n_orbitals//2)*'{}^ '}{(n_orbitals//2)*'{} '}"
    fermion_operator_str = fermion_op_str_template.format(*sorted_orbitals)
    # Build the FermionOperator and make it unitary
    fermion_operator = openfermion.FermionOperator(fermion_operator_str)
    ucc_operator = fermion_operator - openfermion.hermitian_conjugated(fermion_operator)

    # Map the FermionOperator to a QubitOperator
    if ferm_qubit_map == "jw":
        qubit_ucc_operator = openfermion.jordan_wigner(ucc_operator)
    elif ferm_qubit_map == "bk":
        qubit_ucc_operator = openfermion.bravyi_kitaev(ucc_operator)
    else:
        raise KeyError("Fermon-to-qubit mapping must be either 'jw' or 'bk'")

    # Apply the qubit_ucc_operator 'trotter_steps' times:
    assert trotter_steps > 0, f"{trotter_steps} must be > 0!"
    circuit = models.Circuit(n_qubits)
    for _i in range(trotter_steps):
        # Use the get_operators() generator to get the list of excitation operators
        for pauli_string in qubit_ucc_operator.get_operators():
            _circuit, coeff = expi_pauli(n_qubits, theta / trotter_steps, pauli_string)
            circuit += _circuit
            if isinstance(coeffs, list):
                coeffs.append(coeff)

    return circuit
=======
"""
Circuit representing the Unitary Coupled Cluster ansatz in quantum chemistry
"""

import numpy as np
import openfermion
from qibo import gates, models


def expi_pauli(n_qubits, theta, pauli_string):
    """
    Build circuit representing exp(i*theta*pauli_string)

    Args:
        n_qubits: No. of qubits in the quantum circuit
        theta: parameter
        pauli_string: OpenFermion QubitOperator object, e.g. X_0 Y_1 Z_2 X_4

    Returns:
        circuit: Qibo Circuit object representing exp(i*theta*pauli_string)
        coeff: Coefficient of theta. May be useful for VQE
    """
    # Unpack the dictionary from pauli_string.terms.items() into
    # a (tuple of Pauli letters) and the coefficient of the pauli_string
    [(p_letters, _coeff)] = pauli_string.terms.items()

    # _coeff is an imaginary number, i.e. exp(i\theta something)
    # Convert to the real coefficient for multiplying theta
    coeff = -2.0 * np.real(_coeff * -1.0j)

    # Generate the list of basis change gates using the p_letters list
    basis_changes = [
        gates.H(_qubit) if _gate == "X" else gates.RX(_qubit, -0.5 * np.pi, trainable=False)
        for _qubit, _gate in p_letters
        if _gate != "Z"
    ]

    # Build the circuit
    circuit = models.Circuit(n_qubits)
    # 1. Change to X/Y where necessary
    circuit.add(_gate for _gate in basis_changes)
    # 2. Add CNOTs to all pairs of qubits in p_letters, starting from the last letter
    circuit.add(
        gates.CNOT(_qubit1, _qubit2) for (_qubit1, _g1), (_qubit2, _g2) in zip(p_letters[::-1], p_letters[::-1][1:])
    )
    # 3. Add RZ gate to last element of p_letters
    circuit.add(gates.RZ(p_letters[0][0], coeff * theta))
    # 4. Add CNOTs to all pairs of qubits in p_letters
    circuit.add(gates.CNOT(_qubit2, _qubit1) for (_qubit1, _g1), (_qubit2, _g2) in zip(p_letters, p_letters[1:]))
    # 3. Change back to the Z basis
    # .dagger() doesn't keep trainable=False, so need to use a for loop
    # circuit.add(_gate.dagger() for _gate in basis_changes)
    for _gate in basis_changes:
        gate = _gate.dagger()
        gate.trainable = False
        circuit.add(gate)
    return circuit, coeff


def ucc_circuit(n_qubits, excitation, theta=0.0, trotter_steps=1, ferm_qubit_map=None, coeffs=None):
    """
    Build a circuit corresponding to the unitary coupled-cluster ansatz for only one excitation

    Args:
        n_qubits: No. of qubits in the quantum circuit
        excitation: List of orbitals involved in the excitation; must have even number of elements.
            E.g. [0, 1, 2, 3] represents the excitation of electrons in orbitals (0, 1) to (2, 3)
        theta: UCC parameter. Defaults to 0.0
        trotter_steps: number of Trotter steps; i.e. number of times the UCC ansatz is applied with
            theta=theta/trotter_steps
        ferm_qubit_map: fermion-to-qubit transformation. Default is Jordan-Wigner (jw)
        coeffs: List to hold the coefficients for the rotation parameter in each Pauli string.
            May be useful in running the VQE. WARNING: Will be modified in this function
    """
    # Check size of orbitals input
    n_orbitals = len(excitation)
    assert n_orbitals % 2 == 0, f"{excitation} must have an even number of items"
    # Reverse sort orbitals to get largest-->smallest
    sorted_orbitals = sorted(excitation, reverse=True)

    # Define default mapping
    if ferm_qubit_map is None:
        ferm_qubit_map = "jw"

    # Define the UCC excitation operator corresponding to the given list of orbitals
    fermion_op_str_template = f"{(n_orbitals//2)*'{}^ '}{(n_orbitals//2)*'{} '}"
    fermion_operator_str = fermion_op_str_template.format(*sorted_orbitals)
    # Build the FermionOperator and make it unitary
    fermion_operator = openfermion.FermionOperator(fermion_operator_str)
    ucc_operator = fermion_operator - openfermion.hermitian_conjugated(fermion_operator)

    # Map the FermionOperator to a QubitOperator
    if ferm_qubit_map == "jw":
        qubit_ucc_operator = openfermion.jordan_wigner(ucc_operator)
    elif ferm_qubit_map == "bk":
        qubit_ucc_operator = openfermion.bravyi_kitaev(ucc_operator)
    else:
        raise KeyError("Fermon-to-qubit mapping must be either 'jw' or 'bk'")

    # Apply the qubit_ucc_operator 'trotter_steps' times:
    assert trotter_steps > 0, f"{trotter_steps} must be > 0!"
    circuit = models.Circuit(n_qubits)
    for _i in range(trotter_steps):
        # Use the get_operators() generator to get the list of excitation operators
        for pauli_string in qubit_ucc_operator.get_operators():
            _circuit, coeff = expi_pauli(n_qubits, theta / trotter_steps, pauli_string)
            circuit += _circuit
            if isinstance(coeffs, list):
                coeffs.append(coeff)

    return circuit


# Utility functions


def mp2_amplitude(orbitals, orbital_energies, tei):
    """
    Calculate the MP2 guess amplitudes to be used in the UCC doubles ansatz
        In SO basis: t_{ij}^{ab} = (g_{ijab} - g_{ijba}) / (e_i + e_j - e_a - e_b)

    Args:
        orbitals: list of spin-orbitals representing a double excitation, must have exactly
            4 elements
        orbital_energies: eigenvalues of the Fock operator, i.e. orbital energies
        tei: Two-electron integrals in MO basis and second quantization notation
    """
    # Checks orbitals
    assert len(orbitals) == 4, f"{orbitals} must have only 4 orbitals for a double excitation"
    # Convert orbital indices to be in MO basis
    mo_orbitals = [_orb // 2 for _orb in orbitals]

    # Numerator: g_ijab - g_ijba
    g_ijab = (
        tei[tuple(mo_orbitals)]  # Can index directly using the MO TEIs
        if (orbitals[0] + orbitals[3]) % 2 == 0 and (orbitals[1] + orbitals[2]) % 2 == 0
        else 0.0
    )
    g_ijba = (
        tei[tuple(mo_orbitals[:2] + mo_orbitals[2:][::-1])]  # Reverse last two terms
        if (orbitals[0] + orbitals[2]) % 2 == 0 and (orbitals[1] + orbitals[3]) % 2 == 0
        else 0.0
    )
    numerator = g_ijab - g_ijba
    # Denominator is directly from the orbital energies
    denominator = sum(orbital_energies[mo_orbitals[:2]]) - sum(orbital_energies[mo_orbitals[2:]])
    return numerator / denominator


def generate_excitations(order, excite_from, excite_to, conserve_spin=True):
    """
    Generate all possible excitations between a list of occupied and virtual orbitals

    Args:
        order: Order of excitations, i.e. 1 == single, 2 == double
        excite_from: Iterable of integers
        excite_to: Iterable of integers
        conserve_spin: ensure that the total electronic spin is conserved

    Return:
        List of lists, e.g. [[0, 1]]
    """
    # If order of excitation > either number of electrons/orbitals, return list of empty list
    if order > min(len(excite_from), len(excite_to)):
        return [[]]

    from itertools import combinations

    # Generate all possible excitations first
    all_excitations = [
        [*_from, *_to] for _from in combinations(excite_from, order) for _to in combinations(excite_to, order)
    ]
    # Filter out the excitations if conserve_spin set
    if conserve_spin:
        # Not sure if this filtering is exhaustive; might not remove some redundant excitations?
        all_excitations = [
            _ex
            for _ex in all_excitations
            if sum(_ex) % 2 == 0 and (sum(_i % 2 for _i in _ex[:order]) == sum(_i % 2 for _i in _ex[order:]))
        ]
    return all_excitations


def sort_excitations(excitations):
    """
    Sorts a list of excitations according to some common-sense and empirical rules (see below).
        The order of the excitations must be the same throughout.

    Sorting order:
    1. (For double excitations only) All paired excitations between the same MOs first
    2. Pair up excitations between the same MOs, e.g. (0, 2) and (1, 3)
    3. Then count upwards from smallest MO

    Args:
        excitations: List of iterables, each representing an excitation; e.g. [[1, 5], [0, 4]]

    Returns:
        List of excitations after sorting
    """
    # Check that all excitations are of the same order and <= 2
    order = len(excitations[0]) // 2
    if order > 2:
        raise NotImplementedError("Can only handle single and double excitations!")
    assert all(len(_ex) // 2 == order for _ex in excitations), "Cannot handle excitations of different orders!"

    # Define variables for the while loop
    copy_excitations = [list(_ex) for _ex in excitations]
    result = []
    prev = []

    # No idea how I came up with this, but it seems to work for double excitations
    # Default sorting is OK for single excitations
    sorting_fn = lambda x: sum((order + 1 - _i) * abs(x[2 * _i + 1] // 2 - x[2 * _i] // 2) for _i in range(0, order))

    # Make a copy of the list of excitations, and use it populate a new list iteratively
    while copy_excitations:
        if not prev:
            # Take out all pair excitations first
            pair_excitations = [
                _ex
                for _ex in copy_excitations
                # Indices of the electrons/holes must be consecutive numbers
                if sum(abs(_ex[2 * _i + 1] // 2 - _ex[2 * _i] // 2) for _i in range(0, order)) == 0
            ]
            while pair_excitations:
                pair_excitations = sorted(pair_excitations)
                ex_to_remove = pair_excitations.pop(0)
                if ex_to_remove in copy_excitations:
                    # 'Move' the first entry of same_mo_index from copy_excitations to result
                    index = copy_excitations.index(ex_to_remove)
                    result.append(copy_excitations.pop(index))

            # No more pair excitations, only remaining excitations should have >=3 MOs involved
            # Sort the remaining excitations
            copy_excitations = sorted(copy_excitations, key=sorting_fn if order != 1 else None)
        else:
            # Check to see for excitations involving the same MOs as prev
            _from = prev[:order]
            _to = prev[order:]
            # Get all possible excitations involving the same MOs
            new_from = [_i + 1 if _i % 2 == 0 else _i - 1 for _i in _from]
            new_to = [_i + 1 if _i % 2 == 0 else _i - 1 for _i in _to]
            same_mo_ex = [sorted(list(_f) + list(_t)) for _f in (_from, new_from) for _t in (_to, new_to)]
            # Remove the excitations with the same MOs from copy_excitations
            while same_mo_ex:
                same_mo_ex = sorted(same_mo_ex)
                ex_to_remove = same_mo_ex.pop(0)
                if ex_to_remove in copy_excitations:
                    # 'Move' the first entry of same_mo_index from copy_excitations to result
                    index = copy_excitations.index(ex_to_remove)
                    result.append(copy_excitations.pop(index))
            prev = None
            continue
        # Remove the first entry from the sorted list of remaining excitations and add it to result
        prev = copy_excitations.pop(0)
        result.append(prev)
    return result


def ucc_ansatz(molecule, excitation_level=None, excitations=None, thetas=None, trotter_steps=1, ferm_qubit_map=None):
    """
    Build a circuit corresponding to the UCC ansatz with multiple excitations for a given Molecule.
        If no excitations are given, it defaults to returning the full UCCSD circuit ansatz for the
        Molecule.

    Args:
        molecule: Molecule of interest.
        excitation_level: Include excitations up to how many electrons, i.e. ("S", "D", "T", "Q")
            Ignored if `excitations` argument is given. Default is "D", i.e. double excitations
        excitations: List of excitations (e.g. `[[0, 1, 2, 3], [0, 1, 4, 5]]`) used to build the
            UCC circuit. Overrides the `excitation_level` argument
        thetas: Parameters for the excitations. Defaults to an array of zeros if not given
        trotter_steps: number of Trotter steps; i.e. number of times the UCC ansatz is applied with
            theta=theta/trotter_steps. Default is 1
        ferm_qubit_map: fermion-to-qubit transformation. Default is Jordan-Wigner ("jw")

    Returns:
        circuit: Qibo Circuit corresponding to the UCC ansatz
    """
    # Get the number of electrons and virtual orbitals from the molecule argument
    n_elec = sum(molecule.nelec) if molecule.n_active_e is None else molecule.n_active_e
    n_orbs = molecule.nso if molecule.n_active_orbs is None else molecule.n_active_orbs

    # Define the excitation level to be used if no excitations given
    if excitations is None:
        excitation_levels = ("S", "D", "T", "Q")
        if excitation_level is None:
            excitation_level = "D"
        else:
            # Check validity of input
            assert len(excitation_level) == 1 and excitation_level.upper() in excitation_levels
            # Note: Probably don't be too ambitious and try to do 'T'/'Q' at the moment...
            if excitation_level.upper() in ("T", "Q"):
                raise NotImplementedError("Cannot handle triple and quadruple excitations!")
        # Get the (largest) order of excitation to use
        excitation_order = excitation_levels.index(excitation_level.upper()) + 1

        # Generate and sort all the possible excitations
        excitations = []
        for order in range(excitation_order, 0, -1):  # Reversed to get higher excitations first
            excitations += sort_excitations(generate_excitations(order, range(0, n_elec), range(n_elec, n_orbs)))
    else:
        # Some checks to ensure the given excitations are valid
        assert all(len(_ex) % 2 == 0 for _ex in excitations), "Excitation with an odd number of elements found!"

    # Check if thetas argument given, define to be all zeros if not
    # TODO: Unsure if want to use MP2 guess amplitudes for the doubles? Some say good, some say bad
    # Number of circuit parameters: S->2, D->8, (T/Q->32/128; Not sure?)
    n_parameters = 2 * len([_ex for _ex in excitations if len(_ex) == 2])  # Singles
    n_parameters += 8 * len([_ex for _ex in excitations if len(_ex) == 4])  # Doubles
    if thetas is None:
        thetas = np.zeros(n_parameters)
    else:
        # Check that number of circuit variables (i.e. thetas) matches the number of circuit parameters
        assert len(thetas) == n_parameters, "Number of input parameters doesn't match the number of circuit parameters!"

    # Build the circuit
    circuit = models.Circuit(n_orbs)
    for excitation, theta in zip(excitations, thetas):
        # coeffs = []
        circuit += ucc_circuit(
            n_orbs, excitation, theta, trotter_steps=trotter_steps, ferm_qubit_map=ferm_qubit_map  # , coeffs=coeffs)
        )
        # if isinstance(all_coeffs, list):
        #     all_coeffs.append(np.array(coeffs))

    return circuit
>>>>>>> fd87a170
<|MERGE_RESOLUTION|>--- conflicted
+++ resolved
@@ -1,149 +1,3 @@
-<<<<<<< HEAD
-"""
-Circuit representing the Unitary Coupled Cluster ansatz in quantum chemistry
-"""
-
-import numpy as np
-import openfermion
-from qibo import gates, models
-
-
-def mp2_amplitude(orbitals, orbital_energies, tei):
-    """
-    Calculate the MP2 guess amplitudes to be used in the UCC doubles ansatz
-        In SO basis: t_{ij}^{ab} = (g_{ijab} - g_{ijba}) / (e_i + e_j - e_a - e_b)
-
-    Args:
-        orbitals: list of spin-orbitals representing a double excitation, must have exactly
-            4 elements
-        orbital_energies: eigenvalues of the Fock operator, i.e. orbital energies
-        tei: Two-electron integrals in MO basis and second quantization notation
-    """
-    # Checks orbitals
-    assert len(orbitals) == 4, f"{orbitals} must have only 4 orbitals for a double excitation"
-    # Convert orbital indices to be in MO basis
-    mo_orbitals = [_orb // 2 for _orb in orbitals]
-
-    # Numerator: g_ijab - g_ijba
-    g_ijab = (
-        tei[tuple(mo_orbitals)]  # Can index directly using the MO TEIs
-        if (orbitals[0] + orbitals[3]) % 2 == 0 and (orbitals[1] + orbitals[2]) % 2 == 0
-        else 0.0
-    )
-    g_ijba = (
-        tei[tuple(mo_orbitals[:2] + mo_orbitals[2:][::-1])]  # Reverse last two terms
-        if (orbitals[0] + orbitals[2]) % 2 == 0 and (orbitals[1] + orbitals[3]) % 2 == 0
-        else 0.0
-    )
-    numerator = g_ijab - g_ijba
-    # Denominator is directly from the orbital energies
-    denominator = sum(orbital_energies[mo_orbitals[:2]]) - sum(orbital_energies[mo_orbitals[2:]])
-    return numerator / denominator
-
-
-def expi_pauli(n_qubits, theta, pauli_string):
-    """
-    Build circuit representing exp(i*theta*pauli_string)
-
-    Args:
-        n_qubits: No. of qubits in the quantum circuit
-        theta: parameter
-        pauli_string: OpenFermion QubitOperator object, e.g. X_0 Y_1 Z_2 X_4
-
-    Returns:
-        circuit: Qibo Circuit object representing exp(i*theta*pauli_string)
-        coeff: Coefficient of theta. May be useful for VQE
-    """
-    # Unpack the dictionary from pauli_string.terms.items() into
-    # a (tuple of Pauli letters) and the coefficient of the pauli_string
-    [(p_letters, _coeff)] = pauli_string.terms.items()
-
-    # _coeff is an imaginary number, i.e. exp(i\theta something)
-    # Convert to the real coefficient for multiplying theta
-    coeff = -2.0 * np.real(_coeff * -1.0j)
-
-    # Generate the list of basis change gates using the p_letters list
-    basis_changes = [
-        gates.H(_qubit) if _gate == "X" else gates.RX(_qubit, -0.5 * np.pi, trainable=False)
-        for _qubit, _gate in p_letters
-        if _gate != "Z"
-    ]
-
-    # Build the circuit
-    circuit = models.Circuit(n_qubits)
-    # 1. Change to X/Y where necessary
-    circuit.add(_gate for _gate in basis_changes)
-    # 2. Add CNOTs to all pairs of qubits in p_letters, starting from the last letter
-    circuit.add(
-        gates.CNOT(_qubit1, _qubit2) for (_qubit1, _g1), (_qubit2, _g2) in zip(p_letters[::-1], p_letters[::-1][1:])
-    )
-    # 3. Add RZ gate to last element of p_letters
-    circuit.add(gates.RZ(p_letters[0][0], coeff * theta))
-    # 4. Add CNOTs to all pairs of qubits in p_letters
-    circuit.add(gates.CNOT(_qubit2, _qubit1) for (_qubit1, _g1), (_qubit2, _g2) in zip(p_letters, p_letters[1:]))
-    # 3. Change back to the Z basis
-    # .dagger() doesn't keep trainable=False, so need to use a for loop
-    # circuit.add(_gate.dagger() for _gate in basis_changes)
-    for _gate in basis_changes:
-        gate = _gate.dagger()
-        gate.trainable = False
-        circuit.add(gate)
-    return circuit, coeff
-
-
-def ucc_circuit(n_qubits, theta, orbitals, trotter_steps=1, ferm_qubit_map=None, coeffs=None):
-    """
-    Build circuit corresponding to the full unitary coupled-cluster ansatz
-
-    Args:
-        n_qubits: No. of qubits in the quantum circuit
-        theta: parameter
-        orbitals: list of orbitals, must have even number of elements
-            e.g. [0, 1, 2, 3] represents the excitation of electrons in orbitals (0, 1) to (2, 3)
-        trotter_steps: number of Trotter steps
-            -> i.e. number of times the UCC ansatz is applied with theta=theta/trotter_steps
-        ferm_qubit_map: fermion->qubit transformation. Default is Jordan-Wigner (jw)
-        coeffs: List to hold the coefficients for the rotation parameter in each Pauli string.
-            May be useful in running the VQE. WARNING: Will be modified in this function
-    """
-    # Check size of orbitals input
-    n_orbitals = len(orbitals)
-    assert n_orbitals % 2 == 0, f"{orbitals} must have an even number of items"
-    # Reverse sort orbitals to get largest-->smallest
-    sorted_orbitals = sorted(orbitals, reverse=True)
-
-    # Define default mapping
-    if ferm_qubit_map is None:
-        ferm_qubit_map = "jw"
-
-    # Define the UCC excitation operator corresponding to the given list of orbitals
-    fermion_op_str_template = f"{(n_orbitals//2)*'{}^ '}{(n_orbitals//2)*'{} '}"
-    fermion_operator_str = fermion_op_str_template.format(*sorted_orbitals)
-    # Build the FermionOperator and make it unitary
-    fermion_operator = openfermion.FermionOperator(fermion_operator_str)
-    ucc_operator = fermion_operator - openfermion.hermitian_conjugated(fermion_operator)
-
-    # Map the FermionOperator to a QubitOperator
-    if ferm_qubit_map == "jw":
-        qubit_ucc_operator = openfermion.jordan_wigner(ucc_operator)
-    elif ferm_qubit_map == "bk":
-        qubit_ucc_operator = openfermion.bravyi_kitaev(ucc_operator)
-    else:
-        raise KeyError("Fermon-to-qubit mapping must be either 'jw' or 'bk'")
-
-    # Apply the qubit_ucc_operator 'trotter_steps' times:
-    assert trotter_steps > 0, f"{trotter_steps} must be > 0!"
-    circuit = models.Circuit(n_qubits)
-    for _i in range(trotter_steps):
-        # Use the get_operators() generator to get the list of excitation operators
-        for pauli_string in qubit_ucc_operator.get_operators():
-            _circuit, coeff = expi_pauli(n_qubits, theta / trotter_steps, pauli_string)
-            circuit += _circuit
-            if isinstance(coeffs, list):
-                coeffs.append(coeff)
-
-    return circuit
-=======
 """
 Circuit representing the Unitary Coupled Cluster ansatz in quantum chemistry
 """
@@ -470,5 +324,4 @@
         # if isinstance(all_coeffs, list):
         #     all_coeffs.append(np.array(coeffs))
 
-    return circuit
->>>>>>> fd87a170
+    return circuit