--- conflicted
+++ resolved
@@ -23,23 +23,13 @@
 project = "qibochem"
 copyright = "The Qibo team"
 author = "The Qibo team"
-<<<<<<< HEAD
-
-# The full version, including alpha/beta/rc tags
-release = qibochem.__version__
-
-=======
 
 # The full version, including alpha/beta/rc tags
 release = qibochem.__version__
 # -- General configuration ---------------------------------------------------
 # https://www.sphinx-doc.org/en/master/usage/configuration.html#general-configuration
 # https://stackoverflow.com/questions/56336234/build-fail-sphinx-error-contents-rst-not-found
->>>>>>> 86895e81
 
-# -- General configuration ---------------------------------------------------
-#
-# https://stackoverflow.com/questions/56336234/build-fail-sphinx-error-contents-rst-not-found
 master_doc = "index"
 
 # Add any Sphinx extension module names here, as strings. They can be
@@ -83,11 +73,7 @@
 # a list of builtin themes.
 
 html_theme = "furo"
-<<<<<<< HEAD
-# html_favicon = "favicon.ico"
-=======
 html_favicon = "favicon.ico"
->>>>>>> 86895e81
 
 # custom title
 html_title = "Qibochem · v" + release
