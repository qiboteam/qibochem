[tool.poetry]
name = "qibochem"
version = "0.0.4"
description = "Quantum chemistry module for quantum computing with Qibo"
authors = ["The Qibo team"]
license = "Apache License 2.0"
readme = "README.md"
repository = "https://github.com/qiboteam/qibochem/"
documentation = "https://qibo.science/qibochem/stable"
keywords = []
classifiers = [
  "Programming Language :: Python :: 3",
  "Topic :: Scientific/Engineering :: Chemistry",
]
packages = [{ include = "qibochem", from = "src" }]

[tool.poetry.dependencies]
python = ">=3.9,<3.13"
<<<<<<< HEAD
qibo = ">=0.2.8"
=======
qibo = ">=0.2.15"
>>>>>>> 43084fb0
openfermion = "^1.6"
pyscf = "^2.7.0"
scipy = "^1.13"

[build-system]
requires = ["poetry-core"]
build-backend = "poetry.core.masonry.api"

[tool.poetry.group.docs]
optional = true

[tool.poetry.group.docs.dependencies]
sphinx = "^7.0.0"
furo = "^2023.3.27"
recommonmark = "^0.7.1"
sphinxcontrib-bibtex = "^2.5.0"
sphinxcontrib-katex = "^0.9.6"
sphinx-markdown-tables = "^0.0.17"
nbsphinx = "^0.9.1"
ipython = "^8.12.0"
sphinx-copybutton = "^0.5.1"

[tool.poetry.group.analysis]
optional = true

[tool.poetry.group.analysis.dependencies]
pylint = ">=2.16.0"

[tool.poetry.group.tests]
optional = true

[tool.poetry.group.tests.dependencies]
pytest = ">=7.2.0"
pytest-cov = ">=4.0.0"
pytest-env = ">=0.8.1"

[tool.poe.tasks]
test = "pytest"
lint = "pylint src --errors-only"
lint-warnings = "pylint src --exit-zero"
docs = "make -C doc html"
docs-clean = "make -C doc clean"
test-docs = "make -C doc doctest"

[tool.pytest.ini_options]
testpaths = ['tests/']
addopts = ['--cov=qibochem', '--cov-report=xml', '--cov-report=html']<|MERGE_RESOLUTION|>--- conflicted
+++ resolved
@@ -16,11 +16,7 @@
 
 [tool.poetry.dependencies]
 python = ">=3.9,<3.13"
-<<<<<<< HEAD
-qibo = ">=0.2.8"
-=======
 qibo = ">=0.2.15"
->>>>>>> 43084fb0
 openfermion = "^1.6"
 pyscf = "^2.7.0"
 scipy = "^1.13"
