"""
Tests for the UCC ansatz
"""

from functools import reduce

import numpy as np
import pytest
from qibo import Circuit, gates, symbols
from qibo.hamiltonians import SymbolicHamiltonian

from qibochem.ansatz import hf_circuit
<<<<<<< HEAD
from qibochem.ansatz.ucc import expi_pauli, ucc_ansatz, ucc_circuit
from qibochem.ansatz.util import generate_excitations, mp2_amplitude, sort_excitations
=======
from qibochem.ansatz.qeb import qeb_circuit
from qibochem.ansatz.ucc import (
    expi_pauli,
    generate_excitations,
    mp2_amplitude,
    sort_excitations,
    ucc_ansatz,
    ucc_circuit,
)
>>>>>>> a711c668
from qibochem.driver import Molecule


@pytest.mark.parametrize(
    "pauli_string",
    [
        "Z1",
        "Z0 Z1",
        "X0 X1",
        "Y0 Y1",
    ],
)
def test_expi_pauli(pauli_string):
    n_qubits = 2
    theta = 0.1

    # Build using exp(-i*theta*SymbolicHamiltonian)
    pauli_ops = sorted(((int(_op[1]), _op[0]) for _op in pauli_string.split()), key=lambda x: x[0])
    control_circuit = Circuit(n_qubits)
    pauli_term = SymbolicHamiltonian(
        symbols.I(n_qubits - 1)
        * reduce(lambda x, y: x * y, (getattr(symbols, pauli_op)(qubit) for qubit, pauli_op in pauli_ops))
    )
    control_circuit += pauli_term.circuit(-theta)
    control_result = control_circuit(nshots=1)
    control_state = control_result.state(True)

    test_circuit = expi_pauli(n_qubits, pauli_string, theta)
    test_result = test_circuit(nshots=1)
    test_state = test_result.state(True)

    assert np.allclose(control_state, test_state)


@pytest.mark.parametrize(
    "excitation,mapping,basis_rotations,coeffs",
    [
        ([0, 2], None, ("Y0 X2", "X0 Y2"), (0.5, -0.5)),  # JW singles
        (
            [0, 1, 2, 3],
            None,
            (
                "X0 X1 Y2 X3",
                "Y0 Y1 Y2 X3",
                "Y0 X1 X2 X3",
                "X0 Y1 X2 X3",
                "Y0 X1 Y2 Y3",
                "X0 Y1 Y2 Y3",
                "X0 X1 X2 Y3",
                "Y0 Y1 X2 Y3",
            ),
            (-0.25, 0.25, 0.25, 0.25, -0.25, -0.25, -0.25, 0.25),
        ),  # JW doubles
        ([0, 2], "bk", ("X0 Y1 X2", "Y0 Y1 Y2"), (0.5, 0.5)),  # BK singles
    ],
)
def test_ucc_circuit(excitation, mapping, basis_rotations, coeffs):
    """Build a UCC circuit with only one excitation"""
    theta = 0.1
    n_qubits = 4

    # Build the control array using SymbolicHamiltonian.circuit
    # But need to multiply theta by some coefficient introduced by the fermion->qubit mapping
    control_circuit = Circuit(n_qubits)
    for coeff, basis_rotation in zip(coeffs, basis_rotations):
        n_terms = len(basis_rotation)
        pauli_term = SymbolicHamiltonian(
            symbols.I(n_qubits - 1)
            * reduce(lambda x, y: x * y, (getattr(symbols, _op)(int(qubit)) for _op, qubit in basis_rotation.split()))
        )
        control_circuit += pauli_term.circuit(-coeff * theta)
    control_result = control_circuit(nshots=1)
    control_state = control_result.state(True)
    # Test the ucc_circuit function
    test_circuit = ucc_circuit(n_qubits, excitation, theta=theta, ferm_qubit_map=mapping)
    test_result = test_circuit(nshots=1)
    test_state = test_result.state(True)
    assert np.allclose(control_state, test_state)

    # Check that number of parametrised gates matches
    assert len(test_circuit.get_parameters()) == len(basis_rotations)


@pytest.mark.parametrize(
    "excitation,mapping,basis_rotations,coeffs",
    [
        ([0, 2], None, ("Y0 X2", "X0 Y2"), (0.5, -0.5)),  # JW singles
        (
            [0, 1, 2, 3],
            None,
            (
                "X0 X1 Y2 X3",
                "Y0 Y1 Y2 X3",
                "Y0 X1 X2 X3",
                "X0 Y1 X2 X3",
                "Y0 X1 Y2 Y3",
                "X0 Y1 Y2 Y3",
                "X0 X1 X2 Y3",
                "Y0 Y1 X2 Y3",
            ),
            (-0.25, 0.25, 0.25, 0.25, -0.25, -0.25, -0.25, 0.25),
        ),  # JW doubles
    ],
)
def test_qeb_circuit(excitation, mapping, basis_rotations, coeffs):
    """Build QEB circuit"""
    theta = 0.1
    n_qubits = 4

    # Build the control array using SymbolicHamiltonian.circuit
    # But need to multiply theta by some coefficient introduced by the fermion->qubit mapping
    control_circuit = Circuit(n_qubits)
    for coeff, basis_rotation in zip(coeffs, basis_rotations):
        n_terms = len(basis_rotation)
        pauli_term = SymbolicHamiltonian(
            symbols.I(n_qubits - 1)
            * reduce(lambda x, y: x * y, (getattr(symbols, _op)(int(qubit)) for _op, qubit in basis_rotation.split()))
        )
        control_circuit += pauli_term.circuit(-coeff * theta)
    control_result = control_circuit(nshots=1)
    control_state = control_result.state(True)

    test_circuit = qeb_circuit(n_qubits, excitation, theta=theta)
    test_result = test_circuit(nshots=1)
    test_state = test_result.state(True)
    assert np.allclose(control_state, test_state)


def test_ucc_ferm_qubit_map_error():
    """If unknown fermion to qubit map used"""
    with pytest.raises(KeyError):
        ucc_circuit(2, [0, 1], ferm_qubit_map="Unknown")


def test_ucc_ansatz_h2():
    """Test the default arguments of ucc_ansatz using H2"""
    mol = Molecule([("H", (0.0, 0.0, 0.0)), ("H", (0.0, 0.0, 0.7))])
    mol.run_pyscf()

    # Build control circuit
    control_circuit = hf_circuit(4, 2)
    excitations = ([0, 1, 2, 3], [0, 2], [1, 3])
    for excitation in excitations:
        control_circuit += ucc_circuit(4, excitation)

    test_circuit = ucc_ansatz(mol)

    assert all(
        control.name == test.name and control.target_qubits == test.target_qubits
        for control, test in zip(list(control_circuit.queue), list(test_circuit.queue))
    )
    # Check that number of parametrised gates is the same
    assert len(control_circuit.get_parameters()) == len(test_circuit.get_parameters())

    # Then check that the circuit parameters are the MP2 guess parameters
    # Get the MP2 amplitudes first, then expand the list based on the excitation type
    mp2_guess_amplitudes = []
    for excitation in excitations:
        mp2_guess_amplitudes += [
            mp2_amplitude(excitation, mol.eps, mol.tei) for _ in range(2 ** (2 * (len(excitation) // 2) - 1))
        ]
    mp2_guess_amplitudes = np.array(mp2_guess_amplitudes)
    coeffs = np.array([-0.25, 0.25, 0.25, 0.25, -0.25, -0.25, -0.25, 0.25, 0.0, 0.0, 0.0, 0.0])
    mp2_guess_amplitudes *= coeffs
    # Need to flatten the output of circuit.get_parameters() to compare it to mp2_guess_amplitudes
    test_parameters = np.array([_x for _tuple in test_circuit.get_parameters() for _x in _tuple])
    assert np.allclose(mp2_guess_amplitudes, test_parameters)


def test_ucc_ansatz_embedding():
    """Test the default arguments of ucc_ansatz using LiH with HF embedding applied, but without the HF circuit"""
    mol = Molecule([("Li", (0.0, 0.0, 0.0)), ("H", (0.0, 0.0, 1.4))])
    mol.run_pyscf()
    mol.hf_embedding(active=[1, 2, 5])

    # Generate all possible excitations
    excitations = []
    for order in range(2, 0, -1):
        # 2 electrons, 6 spin-orbitals
        excitations += sort_excitations(generate_excitations(order, range(0, 2), range(2, 6)))
    # Build control circuit
    control_circuit = hf_circuit(6, 0)
    for excitation in excitations:
        control_circuit += ucc_circuit(6, excitation)

    test_circuit = ucc_ansatz(mol, include_hf=False, use_mp2_guess=False)

    assert all(
        control.name == test.name and control.target_qubits == test.target_qubits
        for control, test in zip(list(control_circuit.queue), list(test_circuit.queue))
    )
    # Check that number of parametrised gates is the same
    assert len(control_circuit.get_parameters()) == len(test_circuit.get_parameters())

    # Check that the circuit parameters are all zeros
    test_parameters = np.array([_x for _tuple in test_circuit.get_parameters() for _x in _tuple])
    assert np.allclose(test_parameters, np.zeros(len(test_parameters)))


def test_ucc_ansatz_excitations():
    """Test the `excitations` argument of ucc_ansatz"""
    mol = Molecule([("Li", (0.0, 0.0, 0.0)), ("H", (0.0, 0.0, 1.4))])
    mol.run_pyscf()
    mol.hf_embedding(active=[1, 2, 5])

    # Generate all possible excitations
    excitations = [[0, 1, 2, 3], [0, 1, 4, 5]]
    # Build control circuit
    control_circuit = hf_circuit(6, 2)
    for excitation in excitations:
        control_circuit += ucc_circuit(6, excitation)

    test_circuit = ucc_ansatz(mol, excitations=excitations)

    assert all(
        control.name == test.name and control.target_qubits == test.target_qubits
        for control, test in zip(list(control_circuit.queue), list(test_circuit.queue))
    )
    # Check that number of parametrised gates is the same
    assert len(control_circuit.get_parameters()) == len(test_circuit.get_parameters())


def test_ucc_ansatz_error_checks():
    """Test the checks for input validity"""
    mol = Molecule([("Li", (0.0, 0.0, 0.0)), ("H", (0.0, 0.0, 1.4))])
    # Define number of electrons and spin-obritals by hand
    mol.nelec = (2, 2)
    mol.nso = 12

    # Excitation level check: Input is in ("S", "D", "T", "Q")
    with pytest.raises(AssertionError):
        ucc_ansatz(mol, "Z")

    # Excitation level check: Excitation > doubles
    with pytest.raises(NotImplementedError):
        ucc_ansatz(mol, "T")

    # Excitations list check: excitation must have an even number of elements
    with pytest.raises(AssertionError):
        ucc_ansatz(mol, excitations=[[0]])

    # Input parameter check: Must have correct number of input parameters
    with pytest.raises(AssertionError):
        ucc_ansatz(mol, excitations=[[0, 1, 2, 3]], thetas=np.zeros(2))<|MERGE_RESOLUTION|>--- conflicted
+++ resolved
@@ -10,20 +10,9 @@
 from qibo.hamiltonians import SymbolicHamiltonian
 
 from qibochem.ansatz import hf_circuit
-<<<<<<< HEAD
+from qibochem.ansatz.qeb import qeb_circuit
 from qibochem.ansatz.ucc import expi_pauli, ucc_ansatz, ucc_circuit
 from qibochem.ansatz.util import generate_excitations, mp2_amplitude, sort_excitations
-=======
-from qibochem.ansatz.qeb import qeb_circuit
-from qibochem.ansatz.ucc import (
-    expi_pauli,
-    generate_excitations,
-    mp2_amplitude,
-    sort_excitations,
-    ucc_ansatz,
-    ucc_circuit,
-)
->>>>>>> a711c668
 from qibochem.driver import Molecule
 
 
