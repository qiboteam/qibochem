--- conflicted
+++ resolved
@@ -4,12 +4,8 @@
 
 import numpy as np
 import pytest
-<<<<<<< HEAD
 from qibo import Circuit, gates
 from qibo.noise import DepolarizingError, NoiseModel
-=======
-from qibo import gates
->>>>>>> a0c2afa9
 
 from qibochem.ansatz import hf_circuit
 from qibochem.ansatz.givens_excitation import (
@@ -106,8 +102,8 @@
 @pytest.mark.parametrize(
     "excitation, expected",
     [
-        ([0, 2], {'0000': 0.25, '0010': 0.25, '1000': 0.25, '1010': 0.25}),
-        ([0, 1, 2, 3], {format(i, '04b'): 1/16 for i in range(16)}),
+        ([0, 2], {"0000": 0.25, "0010": 0.25, "1000": 0.25, "1010": 0.25}),
+        ([0, 1, 2, 3], {format(i, "04b"): 1 / 16 for i in range(16)}),
     ],
 )
 def test_givens_excitation_circuit_noise_model(excitation, expected):
@@ -120,7 +116,7 @@
     counts = test_circuit(nshots=int(1e3)).frequencies()
     probs = {}
     for bitstring, count in counts.items():
-        probs[bitstring] = count/sum(counts.values())
+        probs[bitstring] = count / sum(counts.values())
     # assert keys match
     assert probs.keys() == expected.keys()
     # assert values
@@ -170,7 +166,7 @@
     """Test the measurement outcomes of ucc_ansatz with noise model using H2"""
     mol = Molecule([("H", (0.0, 0.0, 0.0)), ("H", (0.0, 0.0, 0.7))])
     mol.run_pyscf()
-    
+
     lam = 1.0
     noise_model = NoiseModel()
     noise_model.add(DepolarizingError(lam))
@@ -194,15 +190,15 @@
     for _i in range(control_circuit.nqubits):
         control_circuit.add(gates.M(_i))
         test_circuit.add(gates.M(_i))
-        
+
     counts = control_circuit(nshots=int(1e3)).frequencies()
     probs = {}
     for bitstring, count in counts.items():
-        probs[bitstring] = count/sum(counts.values())
+        probs[bitstring] = count / sum(counts.values())
     test_counts = test_circuit(nshots=int(1e3)).frequencies()
     test_probs = {}
     for bitstring, count in test_counts.items():
-        test_probs[bitstring] = count/sum(test_counts.values())
+        test_probs[bitstring] = count / sum(test_counts.values())
     # assert keys match
     assert probs.keys() == test_probs.keys()
     # assert values
@@ -277,15 +273,15 @@
     for _i in range(control_circuit.nqubits):
         control_circuit.add(gates.M(_i))
         test_circuit.add(gates.M(_i))
-        
+
     counts = control_circuit(nshots=int(1e3)).frequencies()
     probs = {}
     for bitstring, count in counts.items():
-        probs[bitstring] = count/sum(counts.values())
+        probs[bitstring] = count / sum(counts.values())
     test_counts = test_circuit(nshots=int(1e3)).frequencies()
     test_probs = {}
     for bitstring, count in test_counts.items():
-        test_probs[bitstring] = count/sum(test_counts.values())
+        test_probs[bitstring] = count / sum(test_counts.values())
     # assert keys match
     assert probs.keys() == test_probs.keys()
     # assert values
@@ -345,15 +341,15 @@
     for _i in range(control_circuit.nqubits):
         control_circuit.add(gates.M(_i))
         test_circuit.add(gates.M(_i))
-        
+
     counts = control_circuit(nshots=int(1e3)).frequencies()
     probs = {}
     for bitstring, count in counts.items():
-        probs[bitstring] = count/sum(counts.values())
+        probs[bitstring] = count / sum(counts.values())
     test_counts = test_circuit(nshots=int(1e3)).frequencies()
     test_probs = {}
     for bitstring, count in test_counts.items():
-        test_probs[bitstring] = count/sum(test_counts.values())
+        test_probs[bitstring] = count / sum(test_counts.values())
     # assert keys match
     assert probs.keys() == test_probs.keys()
     # assert values
