--- conflicted
+++ resolved
@@ -23,24 +23,6 @@
 poetry install
 ```
 
-<<<<<<< HEAD
-### Writing tutorials
-
-Following qiboteam's [tutorial](https://github.com/qiboteam/tutorials) repository, add the following lines into your `.git/config` file.
-This will clean all your notebook's output when you make a `push`.
-
-```
-[filter "jupyter_clear_output"]
-    clean = "jupyter nbconvert --stdin --stdout --log-level=ERROR \
-            --to notebook --ClearOutputPreprocessor.enabled=True"
-    smudge = cat
-    required = true
-
-[core]
-    attributesfile = .gitattributes
-```
-=======
 ## Contributing
 
-Contributions, issues and feature requests are welcome.
->>>>>>> 115904ef
+Contributions, issues and feature requests are welcome.