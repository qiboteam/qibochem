--- conflicted
+++ resolved
@@ -8,14 +8,8 @@
 from qibo.optimizers import optimize
 from scipy.optimize import minimize
 
-<<<<<<< HEAD
-from qibochem.ansatz import br_circuit, hf_circuit
+from qibochem.ansatz import basis_rotation, hf_circuit
 from qibochem.driver import Molecule
-=======
-from qibochem.ansatz import basis_rotation
-from qibochem.ansatz.hf_reference import hf_circuit
-from qibochem.driver.molecule import Molecule
->>>>>>> 2e60eccd
 from qibochem.measurement.expectation import expectation
 
 # Define molecule and populate
