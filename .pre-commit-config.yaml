--- conflicted
+++ resolved
@@ -1,29 +1,25 @@
-ci:
-  autofix_prs: true
-repos:
-  - repo: https://github.com/pre-commit/pre-commit-hooks
-    rev: v5.0.0
-    hooks:
-      - id: trailing-whitespace
-      - id: end-of-file-fixer
-      - id: check-yaml
-      - id: debug-statements
-  - repo: https://github.com/psf/black
-<<<<<<< HEAD
-    rev: 24.8.0
-=======
-    rev: 24.10.0
->>>>>>> d0687d95
-    hooks:
-      - id: black
-        args:
-          - --line-length=120
-  - repo: https://github.com/pycqa/isort
-    rev: 5.13.2
-    hooks:
-      - id: isort
-        args: ["--profile", "black"]
-  - repo: https://github.com/asottile/pyupgrade
-    rev: v3.17.0
-    hooks:
-      - id: pyupgrade
+ci:
+  autofix_prs: true
+repos:
+  - repo: https://github.com/pre-commit/pre-commit-hooks
+    rev: v5.0.0
+    hooks:
+      - id: trailing-whitespace
+      - id: end-of-file-fixer
+      - id: check-yaml
+      - id: debug-statements
+  - repo: https://github.com/psf/black
+    rev: 24.10.0
+    hooks:
+      - id: black
+        args:
+          - --line-length=120
+  - repo: https://github.com/pycqa/isort
+    rev: 5.13.2
+    hooks:
+      - id: isort
+        args: ["--profile", "black"]
+  - repo: https://github.com/asottile/pyupgrade
+    rev: v3.17.0
+    hooks:
+      - id: pyupgrade